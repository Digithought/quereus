import { VirtualTable } from '../table.js';
import type { VirtualTableModule, BaseModuleConfig } from '../module.js';
import type { IndexInfo } from '../indexInfo.js';
import { StatusCode, SqlDataType, type SqlValue, type Row, type RowIdRow } from '../../common/types.js';
import { SqliterError } from '../../common/errors.js';
import type { Database } from '../../core/database.js';
import type { Schema } from '../../schema/schema.js';
import type { FunctionSchema } from '../../schema/function.js';
import type { TableSchema } from '../../schema/table.js';
import type { IndexConstraint } from '../indexInfo.js';
import { IndexConstraintOp } from '../../common/constants.js';
import { compareSqlValues } from '../../util/comparison.js';
import { createDefaultColumnSchema } from '../../schema/column.js';
import type { FilterInfo } from '../filter-info.js';

/**
 * Structure of rows returned by _schema
 */
interface SchemaRow {
	type: 'table' | 'index' | 'view' | 'trigger' | 'function' | 'module';
	name: string;
	tbl_name: string;
	rootpage: number;
	sql: string | null;
	_rowid_: bigint;
}

/**
 * Generates a function signature string for display
 */
function stringifyCreateFunction(func: FunctionSchema): string {
	const argsString = func.numArgs === -1
		? '...' // Indicate variable arguments
		: Array(func.numArgs).fill('?').join(', ');
	return `FUNCTION ${func.name}(${argsString})`;
}

/**
 * Virtual Table implementation for _schema
 */
class SchemaTable extends VirtualTable {
	getSchema(): TableSchema | undefined {
		const module = this.module as SchemaTableModule;
		if (!module || !SchemaTableModule.COLUMNS) {
			throw new SqliterError("SchemaTable: Module or COLUMNS not defined.", StatusCode.INTERNAL);
		}
		return {
			name: this.tableName,
			schemaName: this.schemaName,
			columns: SchemaTableModule.COLUMNS.map(c => ({...createDefaultColumnSchema(c.name), affinity: c.type, collation: c.collation })),
			columnIndexMap: new Map(Object.entries(SchemaTableModule.COLUMN_INDEX_MAP)) as ReadonlyMap<string, number>,
			primaryKeyDefinition: [],
			checkConstraints: [],
			indexes: [],
			vtabModule: this.module,
			vtabModuleName: '_schema',
			isWithoutRowid: true,
			isStrict: false,
			isView: false,
			vtabAuxData: undefined,
			vtabArgs: [],
			isTemporary: false,
			subqueryAST: undefined,
		} as TableSchema;
	}

	xBestIndex(indexInfo: IndexInfo): number {
		indexInfo.idxNum = 0;
		indexInfo.estimatedCost = 1000.0;
		indexInfo.estimatedRows = BigInt(100);
		indexInfo.orderByConsumed = false;
		indexInfo.idxFlags = 0;

		let currentArgvIndex = 1;
		indexInfo.aConstraintUsage = Array.from({ length: indexInfo.nConstraint }, (_, i) => {
			const constraint = indexInfo.aConstraint[i];
			if (constraint.usable) {
				return { argvIndex: currentArgvIndex++, omit: false };
			}
			return { argvIndex: 0, omit: false };
		});
		indexInfo.idxStr = "filtered_scan";
		return StatusCode.OK;
	}

	async xUpdate(values: SqlValue[], rowid: bigint | null): Promise<{ rowid?: bigint }> {
		throw new SqliterError("Cannot modify read-only table: _schema", StatusCode.READONLY);
	}

	async xBegin(): Promise<void> {}
	async xSync(): Promise<void> {}
	async xCommit(): Promise<void> {}
	async xRollback(): Promise<void> {}

	async xRename(zNew: string): Promise<void> {
		throw new SqliterError("Cannot rename built-in table: _schema", StatusCode.ERROR);
	}

	async xSavepoint(iSavepoint: number): Promise<void> {}
	async xRelease(iSavepoint: number): Promise<void> {}
	async xRollbackTo(iSavepoint: number): Promise<void> {}

	async xDisconnect(): Promise<void> {}
	async xDestroy(): Promise<void> {}

	private async* _generateSchemaRows(filterInfo: FilterInfo): AsyncIterable<SchemaRow> {
		const { constraints, args } = filterInfo;
<<<<<<< HEAD
		const db = this.db;
=======

		// Use the cursor's internal generator directly.
		const cursor = new SchemaTableCursor(this); // Transient cursor
		const internalGenerator = cursor['_internalIteratorGenerator'](constraints, args);

		for await (const schemaRow of internalGenerator) {
			if (!schemaRow) continue;
			const row: SqlValue[] = [
				schemaRow.type,
				schemaRow.name,
				schemaRow.tbl_name,
				schemaRow.rootpage,
				schemaRow.sql
			];
			yield [schemaRow._rowid_, row];
		}
	}
}

/**
 * Cursor for iterating over _schema rows
 */
class SchemaTableCursor<T extends SchemaTable> extends VirtualTableCursor<T> {
	private schemaRowsData: SchemaRow[] = [];
	private currentIndex: number = -1;
	private internalIterator: AsyncIterator<SchemaRow | null> | null = null;
	private currentFilteredRows: SchemaRow[] = [];
	private currentIteratorIndex: number = -1;

	constructor(table: T) {
		super(table);
	}

	private async* _internalIteratorGenerator(constraints: ReadonlyArray<{ constraint: IndexConstraint, argvIndex: number }>, args: ReadonlyArray<SqlValue>): AsyncIterable<SchemaRow> {
		const db = this.table.db;
>>>>>>> cd2ba163
		const schemaManager = db.schemaManager;
		let generatedRows: SchemaRow[] = [];
		let rowidCounter = BigInt(0);

<<<<<<< HEAD
		const processSchema = (schemaInstance: Schema) => {
			for (const tableSchema of schemaInstance.getAllTables()) {
				if (tableSchema.name.toLowerCase() === 'sqlite_schema' && tableSchema.schemaName === 'main') {
=======
		const processSchema = (schema: Schema) => {
			// Process Tables
			for (const tableSchema of schema.getAllTables()) {
				if (tableSchema.name.toLowerCase() === '_schema' && tableSchema.schemaName === 'main') {
>>>>>>> cd2ba163
					continue;
				}
				let createSql: string | null = null;
				try {
					createSql = tableSchema.vtabModuleName
						? `CREATE VIRTUAL TABLE "${tableSchema.name}" USING ${tableSchema.vtabModuleName}(...)`
						: `CREATE TABLE "${tableSchema.name}"(...)`;
				} catch (e) {
					createSql = null;
				}
				generatedRows.push({
					type: 'table',
					name: tableSchema.name,
					tbl_name: tableSchema.name,
					rootpage: 1,
					sql: createSql,
					_rowid_: rowidCounter++,
				});
			}
			for (const funcSchema of schemaInstance._getAllFunctions()) {
				generatedRows.push({
					type: 'function',
					name: funcSchema.name,
					tbl_name: funcSchema.name,
					rootpage: 0,
					sql: stringifyCreateFunction(funcSchema),
					_rowid_: rowidCounter++,
				});
			}
		};

		processSchema(schemaManager.getMainSchema());
		processSchema(schemaManager.getTempSchema());

		for (const schemaRow of generatedRows) {
			let matchesAllConstraints = true;
			for (const { constraint, argvIndex } of constraints) {
				if (constraint.usable === false || argvIndex <= 0) continue;
				const columnIndex = constraint.iColumn;
				const op = constraint.op;
				const valueToCompare = args[argvIndex - 1];

				if (columnIndex < 0 || columnIndex >= SchemaTableModule.COLUMNS.length) {
					matchesAllConstraints = false; break;
				}
<<<<<<< HEAD
				const columnName = SchemaTableModule.COLUMNS[columnIndex].name as keyof SchemaRow;
				const rowValue = schemaRow[columnName];
				const comparisonResult = compareSqlValues(rowValue, valueToCompare);
				let currentConstraintMatch = false;
				switch (op) {
					case IndexConstraintOp.EQ: currentConstraintMatch = comparisonResult === 0; break;
					case IndexConstraintOp.GT: currentConstraintMatch = comparisonResult > 0; break;
					case IndexConstraintOp.LE: currentConstraintMatch = comparisonResult <= 0; break;
					case IndexConstraintOp.LT: currentConstraintMatch = comparisonResult < 0; break;
					case IndexConstraintOp.GE: currentConstraintMatch = comparisonResult >= 0; break;
					case IndexConstraintOp.NE: currentConstraintMatch = comparisonResult !== 0; break;
					case IndexConstraintOp.ISNULL: currentConstraintMatch = rowValue === null; break;
					case IndexConstraintOp.ISNOTNULL: currentConstraintMatch = rowValue !== null; break;
					case IndexConstraintOp.IS: currentConstraintMatch = (rowValue === null && valueToCompare === null) || comparisonResult === 0; break;
					case IndexConstraintOp.ISNOT: currentConstraintMatch = !((rowValue === null && valueToCompare === null) || comparisonResult === 0); break;
					default: matchesAllConstraints = false; break;
=======
				break;
			default:
				if (columnIndex === -1) {
					context.resultInt64(row._rowid_);
				} else {
					context.resultError(`Invalid column index ${columnIndex} for _schema`, StatusCode.RANGE);
					return StatusCode.RANGE;
>>>>>>> cd2ba163
				}
				if (!currentConstraintMatch) { matchesAllConstraints = false; break; }
			}
			if (matchesAllConstraints) {
				yield schemaRow;
			}
		}
	}

	async* xQuery(filterInfo: FilterInfo): AsyncIterable<RowIdRow> {
		for await (const schemaRow of this._generateSchemaRows(filterInfo)) {
			const row: SqlValue[] = [
				schemaRow.type,
				schemaRow.name,
				schemaRow.tbl_name,
				schemaRow.rootpage,
				schemaRow.sql
			];
			yield [schemaRow._rowid_, row];
		}
	}
}

/**
 * Module implementation for _schema virtual table
 */
export class SchemaTableModule implements VirtualTableModule<SchemaTable> {
	static readonly COLUMNS = [
		{ name: 'type', type: SqlDataType.TEXT, collation: 'BINARY' },
		{ name: 'name', type: SqlDataType.TEXT, collation: 'BINARY' },
		{ name: 'tbl_name', type: SqlDataType.TEXT, collation: 'BINARY' },
		{ name: 'rootpage', type: SqlDataType.INTEGER, collation: 'BINARY' },
		{ name: 'sql', type: SqlDataType.TEXT, collation: 'BINARY' },
	];
	static readonly COLUMN_INDEX_MAP: Record<string, number> = Object.fromEntries(
		this.COLUMNS.map((col, i) => [col.name, i])
	);

	constructor() {}

	xCreate(_db: Database, _pAux: unknown, _moduleName: string, schemaName: string, tableName: string, _options: BaseModuleConfig): SchemaTable {
		return new SchemaTable(_db, this, schemaName, tableName);
	}

	xConnect(_db: Database, _pAux: unknown, _moduleName: string, schemaName: string, tableName: string, _options: BaseModuleConfig): SchemaTable {
		return new SchemaTable(_db, this, schemaName, tableName);
	}

<<<<<<< HEAD
	xBestIndex(_db: Database, tableInfo: TableSchema, indexInfo: IndexInfo): number {
		const table = new SchemaTable(_db, this, tableInfo.schemaName, tableInfo.name);
		return table.xBestIndex(indexInfo);
=======
	xBestIndex(_db: Database, _tableInfo: TableSchema, indexInfo: IndexInfo): number {
		console.log(`[_schema] xBestIndex called. nConstraint: ${indexInfo.nConstraint}`);
		indexInfo.idxNum = 0;
		indexInfo.estimatedCost = 1000.0;
		indexInfo.estimatedRows = BigInt(100);
		indexInfo.orderByConsumed = false;
		indexInfo.idxFlags = 0;
		indexInfo.aConstraintUsage = Array.from({ length: indexInfo.nConstraint }, (_, i) => ({ argvIndex: i + 1, omit: false }));
		indexInfo.idxStr = "fullscan";
		return StatusCode.OK;
>>>>>>> cd2ba163
	}

	async xDestroy(_db: Database, _pAux: unknown, _moduleName: string, _schemaName: string, _tableName: string): Promise<void> {
		return Promise.resolve();
	}

	xShadowName?(_name: string): boolean {
		return false;
	}
}<|MERGE_RESOLUTION|>--- conflicted
+++ resolved
@@ -105,9 +105,6 @@
 
 	private async* _generateSchemaRows(filterInfo: FilterInfo): AsyncIterable<SchemaRow> {
 		const { constraints, args } = filterInfo;
-<<<<<<< HEAD
-		const db = this.db;
-=======
 
 		// Use the cursor's internal generator directly.
 		const cursor = new SchemaTableCursor(this); // Transient cursor
@@ -143,21 +140,14 @@
 
 	private async* _internalIteratorGenerator(constraints: ReadonlyArray<{ constraint: IndexConstraint, argvIndex: number }>, args: ReadonlyArray<SqlValue>): AsyncIterable<SchemaRow> {
 		const db = this.table.db;
->>>>>>> cd2ba163
 		const schemaManager = db.schemaManager;
 		let generatedRows: SchemaRow[] = [];
 		let rowidCounter = BigInt(0);
 
-<<<<<<< HEAD
-		const processSchema = (schemaInstance: Schema) => {
-			for (const tableSchema of schemaInstance.getAllTables()) {
-				if (tableSchema.name.toLowerCase() === 'sqlite_schema' && tableSchema.schemaName === 'main') {
-=======
 		const processSchema = (schema: Schema) => {
 			// Process Tables
 			for (const tableSchema of schema.getAllTables()) {
 				if (tableSchema.name.toLowerCase() === '_schema' && tableSchema.schemaName === 'main') {
->>>>>>> cd2ba163
 					continue;
 				}
 				let createSql: string | null = null;
@@ -203,7 +193,6 @@
 				if (columnIndex < 0 || columnIndex >= SchemaTableModule.COLUMNS.length) {
 					matchesAllConstraints = false; break;
 				}
-<<<<<<< HEAD
 				const columnName = SchemaTableModule.COLUMNS[columnIndex].name as keyof SchemaRow;
 				const rowValue = schemaRow[columnName];
 				const comparisonResult = compareSqlValues(rowValue, valueToCompare);
@@ -220,7 +209,57 @@
 					case IndexConstraintOp.IS: currentConstraintMatch = (rowValue === null && valueToCompare === null) || comparisonResult === 0; break;
 					case IndexConstraintOp.ISNOT: currentConstraintMatch = !((rowValue === null && valueToCompare === null) || comparisonResult === 0); break;
 					default: matchesAllConstraints = false; break;
-=======
+				}
+				if (!currentConstraintMatch) { matchesAllConstraints = false; break; }
+			}
+			result = await this.internalIterator.next();
+		}
+
+		if (this.currentFilteredRows.length > 0) {
+			this.currentIteratorIndex = 0;
+			this._isEof = false;
+		} else {
+			this._isEof = true;
+		}
+	}
+
+	async next(): Promise<void> {
+		if (this._isEof) return;
+
+		this.currentIteratorIndex++;
+		if (this.currentIteratorIndex >= this.currentFilteredRows.length) {
+			this._isEof = true;
+		}
+	}
+
+	column(context: SqliterContext, columnIndex: number): number {
+		const row = this.getCurrentRow();
+		if (!row) {
+			context.resultNull();
+			return StatusCode.OK;
+		}
+
+		const columnName = SchemaTableModule.COLUMNS[columnIndex]?.name;
+
+		switch (columnName) {
+			case 'type':
+				context.resultText(row.type);
+				break;
+			case 'name':
+				context.resultText(row.name);
+				break;
+			case 'tbl_name':
+				context.resultText(row.tbl_name);
+				break;
+			case 'rootpage':
+				context.resultInt(row.rootpage);
+				break;
+			case 'sql':
+				if (row.sql === null) {
+					context.resultNull();
+				} else {
+					context.resultText(row.sql);
+				}
 				break;
 			default:
 				if (columnIndex === -1) {
@@ -228,12 +267,31 @@
 				} else {
 					context.resultError(`Invalid column index ${columnIndex} for _schema`, StatusCode.RANGE);
 					return StatusCode.RANGE;
->>>>>>> cd2ba163
-				}
-				if (!currentConstraintMatch) { matchesAllConstraints = false; break; }
-			}
-			if (matchesAllConstraints) {
-				yield schemaRow;
+				}
+				break;
+		}
+		return StatusCode.OK;
+	}
+
+	async rowid(): Promise<bigint> {
+		const rowid = this.getCurrentRowId();
+		if (rowid === null) {
+			throw new SqliterError("Cursor is not pointing to a valid schema row", StatusCode.MISUSE);
+		}
+		return Promise.resolve(rowid);
+	}
+
+	async* rows(): AsyncIterable<Row> {
+		if (this.eof()) {
+			return;
+		}
+
+		while (!this.eof()) {
+			const currentSchemaRow = this.getCurrentRow();
+			if (!currentSchemaRow) {
+				// This might happen if next() was called and eof became true
+				// but the loop condition hadn't checked yet.
+				break;
 			}
 		}
 	}
@@ -277,11 +335,6 @@
 		return new SchemaTable(_db, this, schemaName, tableName);
 	}
 
-<<<<<<< HEAD
-	xBestIndex(_db: Database, tableInfo: TableSchema, indexInfo: IndexInfo): number {
-		const table = new SchemaTable(_db, this, tableInfo.schemaName, tableInfo.name);
-		return table.xBestIndex(indexInfo);
-=======
 	xBestIndex(_db: Database, _tableInfo: TableSchema, indexInfo: IndexInfo): number {
 		console.log(`[_schema] xBestIndex called. nConstraint: ${indexInfo.nConstraint}`);
 		indexInfo.idxNum = 0;
@@ -292,7 +345,6 @@
 		indexInfo.aConstraintUsage = Array.from({ length: indexInfo.nConstraint }, (_, i) => ({ argvIndex: i + 1, omit: false }));
 		indexInfo.idxStr = "fullscan";
 		return StatusCode.OK;
->>>>>>> cd2ba163
 	}
 
 	async xDestroy(_db: Database, _pAux: unknown, _moduleName: string, _schemaName: string, _tableName: string): Promise<void> {
