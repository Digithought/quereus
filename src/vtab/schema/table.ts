import { VirtualTable } from '../table.js';
import { VirtualTableCursor } from '../cursor.js';
import type { VirtualTableModule, BaseModuleConfig } from '../module.js';
import type { IndexInfo } from '../indexInfo.js';
<<<<<<< HEAD
import { StatusCode, SqlDataType, type SqlValue } from '../../common/types.js';
import { SqliterError } from '../../common/errors.js';
=======
import { StatusCode, SqlDataType, type SqlValue, type Row } from '../../common/types.js';
import { SqliteError } from '../../common/errors.js';
>>>>>>> 7b30ae68
import type { Database } from '../../core/database.js';
import type { SqliterContext } from '../../func/context.js';
import type { Schema } from '../../schema/schema.js';
import type { FunctionSchema } from '../../schema/function.js';
import type { TableSchema } from '../../schema/table.js';
import type { IndexConstraint } from '../indexInfo.js';
import { IndexConstraintOp } from '../../common/constants.js';
import { compareSqlValues } from '../../util/comparison.js';
import { createDefaultColumnSchema } from '../../schema/column.js';

/**
 * Structure of rows returned by sqlite_schema
 */
interface SchemaRow {
	type: 'table' | 'index' | 'view' | 'trigger' | 'function' | 'module';
	name: string;
	tbl_name: string;
	rootpage: number;
	sql: string | null;
	_rowid_: bigint;
}

/**
 * Generates a function signature string for display
 */
function stringifyCreateFunction(func: FunctionSchema): string {
	const argsString = func.numArgs === -1
		? '...' // Indicate variable arguments
		: Array(func.numArgs).fill('?').join(', ');
	return `FUNCTION ${func.name}(${argsString})`;
}

/**
 * Virtual Table implementation for sqlite_schema
 */
class SchemaTable extends VirtualTable {
	async xOpen(): Promise<SchemaTableCursor<this>> {
		return new SchemaTableCursor(this);
	}

	getSchema(): TableSchema | undefined {
		const module = this.module as SchemaTableModule;
		if (!module || !SchemaTableModule.COLUMNS) {
			throw new SqliteError("SchemaTable: Module or COLUMNS not defined.", StatusCode.INTERNAL);
		}
		return {
			name: this.tableName,
			schemaName: this.schemaName,
			columns: SchemaTableModule.COLUMNS.map(c => ({...createDefaultColumnSchema(c.name), affinity: c.type, collation: c.collation })),
			columnIndexMap: new Map(Object.entries(SchemaTableModule.COLUMN_INDEX_MAP)) as ReadonlyMap<string, number>,
			primaryKeyDefinition: [],
			checkConstraints: [],
			indexes: [],
			vtabModule: this.module,
			vtabModuleName: 'sqlite_schema',
			isWithoutRowid: true,
			isStrict: false,
			isView: false,
			vtabAuxData: undefined,
			vtabArgs: [],
			isTemporary: false,
			subqueryAST: undefined,
		} as TableSchema;
	}

	xBestIndex(indexInfo: IndexInfo): number {
		// Always a full table scan
		indexInfo.idxNum = 0;
		indexInfo.estimatedCost = 1000.0;
		indexInfo.estimatedRows = BigInt(100);
		indexInfo.orderByConsumed = false;
		indexInfo.idxFlags = 0;
		indexInfo.aConstraintUsage = Array.from({ length: indexInfo.nConstraint }, () => ({ argvIndex: 0, omit: false }));
		indexInfo.idxStr = "fullscan";
		return StatusCode.OK;
	}

	async xUpdate(values: SqlValue[], rowid: bigint | null): Promise<{ rowid?: bigint }> {
		throw new SqliterError("Cannot modify read-only table: sqlite_schema", StatusCode.READONLY);
	}

	async xBegin(): Promise<void> {}
	async xSync(): Promise<void> {}
	async xCommit(): Promise<void> {}
	async xRollback(): Promise<void> {}

	async xRename(zNew: string): Promise<void> {
		throw new SqliterError("Cannot rename built-in table: sqlite_schema", StatusCode.ERROR);
	}

	async xSavepoint(iSavepoint: number): Promise<void> {}
	async xRelease(iSavepoint: number): Promise<void> {}
	async xRollbackTo(iSavepoint: number): Promise<void> {}

	xShadowName?(name: string): boolean {
		return false;
	}

	async xDisconnect(): Promise<void> {}
	async xDestroy(): Promise<void> {}

	async* xQuery(filterInfo: import('../filter-info.js').FilterInfo): AsyncIterable<[bigint, Row]> {
		const { constraints, args } = filterInfo;

		// Use the cursor's internal generator directly.
		const cursor = new SchemaTableCursor(this); // Transient cursor
		const internalGenerator = cursor['_internalIteratorGenerator'](constraints, args);

		for await (const schemaRow of internalGenerator) {
			if (!schemaRow) continue;
			const row: SqlValue[] = [
				schemaRow.type,
				schemaRow.name,
				schemaRow.tbl_name,
				schemaRow.rootpage,
				schemaRow.sql
			];
			yield [schemaRow._rowid_, row];
		}
	}
}

/**
 * Cursor for iterating over sqlite_schema rows
 */
class SchemaTableCursor<T extends SchemaTable> extends VirtualTableCursor<T> {
	private schemaRowsData: SchemaRow[] = [];
	private currentIndex: number = -1;
	private internalIterator: AsyncIterator<SchemaRow | null> | null = null;
	private currentFilteredRows: SchemaRow[] = [];
	private currentIteratorIndex: number = -1;

	constructor(table: T) {
		super(table);
	}

	private async* _internalIteratorGenerator(constraints: ReadonlyArray<{ constraint: IndexConstraint, argvIndex: number }>, args: ReadonlyArray<SqlValue>): AsyncIterable<SchemaRow> {
		const db = this.table.db;
		const schemaManager = db.schemaManager;
		let generatedRows: SchemaRow[] = [];
		let rowidCounter = BigInt(0);

		const processSchema = (schema: Schema) => {
			// Process Tables
			for (const tableSchema of schema.getAllTables()) {
				if (tableSchema.name.toLowerCase() === 'sqlite_schema' && tableSchema.schemaName === 'main') {
					continue;
				}
				let createSql: string | null = null;
				try {
					createSql = `CREATE TABLE "${tableSchema.name}" USING ${tableSchema.vtabModuleName}(...)`;
				} catch (e) {
					createSql = null;
				}
				generatedRows.push({
					type: 'table',
					name: tableSchema.name,
					tbl_name: tableSchema.name,
					rootpage: 1,
					sql: createSql,
					_rowid_: rowidCounter++,
				});
			}
			// Process Functions
			for (const funcSchema of schema._getAllFunctions()) {
				generatedRows.push({
					type: 'function',
					name: funcSchema.name,
					tbl_name: funcSchema.name,
					rootpage: 0,
					sql: stringifyCreateFunction(funcSchema),
					_rowid_: rowidCounter++,
				});
			}
		};

		processSchema(schemaManager.getMainSchema());
		processSchema(schemaManager.getTempSchema());

		if (constraints.length > 0 && args.length > 0) {
			generatedRows = generatedRows.filter(row => {
				for (const { constraint, argvIndex } of constraints) {
					if (constraint.usable === false || argvIndex <= 0) continue;
					const columnIndex = constraint.iColumn;
					const op = constraint.op;
					const valueToCompare = args[argvIndex - 1];
					if (columnIndex < 0 || columnIndex >= SchemaTableModule.COLUMNS.length) return false;
					const columnName = SchemaTableModule.COLUMNS[columnIndex].name as keyof SchemaRow;
					const rowValue = row[columnName];
					const comparisonResult = compareSqlValues(rowValue, valueToCompare);
					let match = false;
					switch (op) {
						case IndexConstraintOp.EQ: match = comparisonResult === 0; break;
						case IndexConstraintOp.GT: match = comparisonResult > 0; break;
						case IndexConstraintOp.LE: match = comparisonResult <= 0; break;
						case IndexConstraintOp.LT: match = comparisonResult < 0; break;
						case IndexConstraintOp.GE: match = comparisonResult >= 0; break;
						case IndexConstraintOp.NE: match = comparisonResult !== 0; break;
						case IndexConstraintOp.ISNULL: match = rowValue === null; break;
						case IndexConstraintOp.ISNOTNULL: match = rowValue !== null; break;
						case IndexConstraintOp.IS: match = (rowValue === null && valueToCompare === null) || comparisonResult === 0; break;
						case IndexConstraintOp.ISNOT: match = !((rowValue === null && valueToCompare === null) || comparisonResult === 0); break;
						default: return false;
					}
					if (!match) return false;
				}
				return true;
			});
		}
		for (const row of generatedRows) {
			yield row;
		}
	}

	reset(): void {
		this.schemaRowsData = [];
		this.currentIndex = -1;
		this._isEof = true;
		this.internalIterator = null;
		this.currentFilteredRows = [];
		this.currentIteratorIndex = -1;
	}

	getCurrentRow(): SchemaRow | null {
		if (this._isEof || this.currentIteratorIndex < 0 || this.currentIteratorIndex >= this.currentFilteredRows.length) {
			return null;
		}
		return this.currentFilteredRows[this.currentIteratorIndex];
	}

	getCurrentRowId(): bigint | null {
		const row = this.getCurrentRow();
		return row?._rowid_ ?? null;
	}

	async filter(idxNum: number, idxStr: string | null, constraints: ReadonlyArray<{ constraint: IndexConstraint, argvIndex: number }>, args: ReadonlyArray<SqlValue>): Promise<void> {
		this.reset();
		this.internalIterator = this._internalIteratorGenerator(constraints, args)[Symbol.asyncIterator]();

		let result = await this.internalIterator.next();
		while (!result.done) {
			if (result.value) {
				this.currentFilteredRows.push(result.value);
			}
			result = await this.internalIterator.next();
		}

		if (this.currentFilteredRows.length > 0) {
			this.currentIteratorIndex = 0;
			this._isEof = false;
		} else {
			this._isEof = true;
		}
	}

	async next(): Promise<void> {
		if (this._isEof) return;

		this.currentIteratorIndex++;
		if (this.currentIteratorIndex >= this.currentFilteredRows.length) {
			this._isEof = true;
		}
	}

	column(context: SqliterContext, columnIndex: number): number {
		const row = this.getCurrentRow();
		if (!row) {
			context.resultNull();
			return StatusCode.OK;
		}

		const columnName = SchemaTableModule.COLUMNS[columnIndex]?.name;

		switch (columnName) {
			case 'type':
				context.resultText(row.type);
				break;
			case 'name':
				context.resultText(row.name);
				break;
			case 'tbl_name':
				context.resultText(row.tbl_name);
				break;
			case 'rootpage':
				context.resultInt(row.rootpage);
				break;
			case 'sql':
				if (row.sql === null) {
					context.resultNull();
				} else {
					context.resultText(row.sql);
				}
				break;
			default:
				if (columnIndex === -1) {
					context.resultInt64(row._rowid_);
				} else {
					context.resultError(`Invalid column index ${columnIndex} for sqlite_schema`, StatusCode.RANGE);
					return StatusCode.RANGE;
				}
				break;
		}
		return StatusCode.OK;
	}

	async rowid(): Promise<bigint> {
		const rowid = this.getCurrentRowId();
		if (rowid === null) {
			throw new SqliterError("Cursor is not pointing to a valid schema row", StatusCode.MISUSE);
		}
		return Promise.resolve(rowid);
	}

	async* rows(): AsyncIterable<Row> {
		if (this.eof()) {
			return;
		}

		while (!this.eof()) {
			const currentSchemaRow = this.getCurrentRow();
			if (!currentSchemaRow) {
				// This might happen if next() was called and eof became true
				// but the loop condition hadn't checked yet.
				break;
			}

			const row: SqlValue[] = [];
			const columnDefinitions = SchemaTableModule.COLUMNS;

			for (const colDef of columnDefinitions) {
				switch (colDef.name as keyof SchemaRow) {
					case 'type':
						row.push(currentSchemaRow.type);
						break;
					case 'name':
						row.push(currentSchemaRow.name);
						break;
					case 'tbl_name':
						row.push(currentSchemaRow.tbl_name);
						break;
					case 'rootpage':
						row.push(currentSchemaRow.rootpage);
						break;
					case 'sql':
						row.push(currentSchemaRow.sql);
						break;
					// _rowid_ is not a standard column, handled by rowid()
					default:
						// Should not happen if COLUMNS is aligned with SchemaRow
						row.push(null);
				}
			}
			yield row;
			await this.next();
		}
	}

	async close(): Promise<void> {
		this.reset();
	}
}

/**
 * Module implementation for sqlite_schema virtual table
 */
export class SchemaTableModule implements VirtualTableModule<SchemaTable> {
	static readonly COLUMNS = [
		{ name: 'type', type: SqlDataType.TEXT, collation: 'BINARY' },
		{ name: 'name', type: SqlDataType.TEXT, collation: 'BINARY' },
		{ name: 'tbl_name', type: SqlDataType.TEXT, collation: 'BINARY' },
		{ name: 'rootpage', type: SqlDataType.INTEGER, collation: 'BINARY' },
		{ name: 'sql', type: SqlDataType.TEXT, collation: 'BINARY' },
	];
	static readonly COLUMN_INDEX_MAP: Record<string, number> = Object.fromEntries(
		this.COLUMNS.map((col, i) => [col.name, i])
	);

	constructor() {}

	xCreate(_db: Database, _pAux: unknown, _moduleName: string, schemaName: string, tableName: string, _options: BaseModuleConfig): SchemaTable {
		return new SchemaTable(_db, this, schemaName, tableName);
	}

	xConnect(_db: Database, _pAux: unknown, _moduleName: string, schemaName: string, tableName: string, _options: BaseModuleConfig): SchemaTable {
		return new SchemaTable(_db, this, schemaName, tableName);
	}

	xBestIndex(_db: Database, _tableInfo: TableSchema, indexInfo: IndexInfo): number {
		console.log(`[sqlite_schema] xBestIndex called. nConstraint: ${indexInfo.nConstraint}`);
		indexInfo.idxNum = 0;
		indexInfo.estimatedCost = 1000.0;
		indexInfo.estimatedRows = BigInt(100);
		indexInfo.orderByConsumed = false;
		indexInfo.idxFlags = 0;
		indexInfo.aConstraintUsage = Array.from({ length: indexInfo.nConstraint }, (_, i) => ({ argvIndex: i + 1, omit: false }));
		indexInfo.idxStr = "fullscan";
		return StatusCode.OK;
	}

	async xDestroy(_db: Database, _pAux: unknown, _moduleName: string, _schemaName: string, _tableName: string): Promise<void> {
		return Promise.resolve();
	}

	xShadowName?(_name: string): boolean {
		return false;
	}
}<|MERGE_RESOLUTION|>--- conflicted
+++ resolved
@@ -2,13 +2,8 @@
 import { VirtualTableCursor } from '../cursor.js';
 import type { VirtualTableModule, BaseModuleConfig } from '../module.js';
 import type { IndexInfo } from '../indexInfo.js';
-<<<<<<< HEAD
-import { StatusCode, SqlDataType, type SqlValue } from '../../common/types.js';
-import { SqliterError } from '../../common/errors.js';
-=======
 import { StatusCode, SqlDataType, type SqlValue, type Row } from '../../common/types.js';
 import { SqliteError } from '../../common/errors.js';
->>>>>>> 7b30ae68
 import type { Database } from '../../core/database.js';
 import type { SqliterContext } from '../../func/context.js';
 import type { Schema } from '../../schema/schema.js';
