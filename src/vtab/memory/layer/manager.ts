import type { Database } from '../../../core/database.js';
import type { TableSchema, IndexSchema } from '../../../schema/table.js';
import type { MemoryTableRow, BTreeKey } from '../types.js';
import type { SqlValue } from '../../../common/types.js';
import { BaseLayer } from './base.js';
import { TransactionLayer } from './transaction.js';
import type { Layer, ModificationKey, ModificationValue, DeletionMarker } from './interface.js';
import { isDeletionMarker, DELETED } from '../types.js';
import { MemoryTableConnection } from './connection.js';
import { Latches } from '../../../util/latches.js'; // Simple async lock
<<<<<<< HEAD
import { SqliterError, ConstraintError } from '../../../common/errors.js';
import { StatusCode } from '../../../common/types.js';
import { ConflictResolution } from '../../../common/constants.js';
import { MemoryIndex, type IndexSpec } from '../index.js'; // Needed for index ops
import { getAffinity } from '../../../schema/column.js'; // Needed for schema ops
=======
import { SqliteError, ConstraintError } from '../../../common/errors.js';
import { StatusCode, ConflictResolution, IndexConstraintOp } from '../../../common/constants.js';
import { MemoryIndex } from '../index.js'; // Needed for index ops
>>>>>>> 7b30ae68
import type { ColumnDef } from '../../../parser/ast.js'; // Needed for schema ops
import { buildColumnIndexMap, columnDefToSchema } from '../../../schema/table.js'; // Needed for schema ops
import { compareSqlValues } from '../../../util/comparison.js'; // Import for comparison functions
import { createLogger } from '../../../common/logger.js'; // Import logger
import { safeJsonStringify } from '../../../util/serialization.js';
import { createBaseLayerPkFunctions } from './base.js'; // Import the new helper
import type { ScanPlan } from './scan-plan.js'; // Added ScanPlan

let tableManagerCounter = 0;
const log = createLogger('vtab:memory:layer:manager'); // Create logger
const warnLog = log.extend('warn');
const errorLog = log.extend('error');
const debugLog = log; // Use base log for debug level

/**
 * Manages the state and operations for a MemoryTable using the layer-based MVCC model.
 * This class holds the base layer, committed layer pointer, active connections,
 * and handles commit, collapse, and lookup logic.
 */
export class MemoryTableManager {
	public readonly managerId: number;
	public readonly db: Database;
	public readonly schemaName: string;
	public readonly tableName: string;
	private readonly module: any; // Reference to the MemoryTableModule instance
	private readonly vtabAux: unknown; // Auxiliary data from module registration

	private baseLayer: BaseLayer;
	private currentCommittedLayer: Layer;
	// Map connection ID to connection state object
	private connections: Map<number, MemoryTableConnection> = new Map();
	private nextConnectionId: number = 0;
	// No longer need an instance variable for Latches since we'll use static methods
	private nextRowid: bigint = BigInt(1); // TODO: Needs locking for concurrent access
	private readOnly: boolean;
	public tableSchema: TableSchema; // The *current* canonical schema

	// --- Primary Key / Indexing Info (derived from initial schema) ---
	// These are needed for operations like lookups and applying changes.
	// They reflect the *current* schema state managed by the manager.
	private pkIndices: ReadonlyArray<number> = [];
	private pkIsRowid: boolean = true;
	private comparePrimaryKeys: (a: BTreeKey, b: BTreeKey) => number;
	private primaryKeyFromRow: (row: MemoryTableRow) => BTreeKey;
	// Helper to get columns info easily
	private get columnInfo(): ReadonlyArray<{ name: string, type: SqlValue, collation?: string }> {
		return this.tableSchema.columns.map(cs => ({
			name: cs.name,
			type: cs.affinity, // Use affinity which is the correct property
			collation: cs.collation
		}));
	}
	// --- ---

	constructor(
		db: Database,
		module: any, // Assuming MemoryTableModule type structure
		pAux: unknown,
		moduleName: string, // Used in TableSchema
		schemaName: string,
		tableName: string,
		initialSchema: TableSchema, // Pass the fully constructed schema
		readOnly: boolean = false
	) {
		this.managerId = tableManagerCounter++;
		this.db = db;
		this.module = module;
		this.vtabAux = pAux;
		this.schemaName = schemaName;
		this.tableName = tableName;
		this.tableSchema = initialSchema; // Store the canonical schema
		this.readOnly = readOnly;

		this.pkIndices = Object.freeze(this.tableSchema.primaryKeyDefinition.map(def => def.index));
		this.pkIsRowid = this.pkIndices.length === 0;

		// Get BTree functions for the primary index based on the *current* canonical schema
		const primaryPkFuncs = createBaseLayerPkFunctions(this.tableSchema); // Use the same helper as BaseLayer
		this.primaryKeyFromRow = primaryPkFuncs.keyFromEntry;
		this.comparePrimaryKeys = primaryPkFuncs.compareKeys;

		const needsRowidMap = !this.pkIsRowid;

		this.baseLayer = new BaseLayer(
			this.tableSchema,
			this.tableSchema.columns.map(c => ({ name: c.name })), // Pass column names for MemoryIndex
			needsRowidMap
		);

		// Initialize secondary indexes in the BaseLayer (already handled by BaseLayer constructor)
		this.currentCommittedLayer = this.baseLayer;
	}

	/** Connects a new client/statement to this table */
	connect(): MemoryTableConnection {
		const connection = new MemoryTableConnection(this, this.currentCommittedLayer);
		this.connections.set(connection.connectionId, connection);
		return connection;
	}

	/** Disconnects a client/statement */
	disconnect(connectionId: number): void {
		const connection = this.connections.get(connectionId);
		if (connection) {
			// If the connection had pending changes, commit or roll them back
			if (connection.pendingTransactionLayer) {
				// Check autocommit status of the parent DB
				if (this.db.getAutocommit()) {
					// Use namespaced warn logger
					warnLog(`Connection %d disconnecting with pending transaction in autocommit mode; committing.`, connectionId);
					// Commit the transaction instead of rolling back in autocommit mode
					// Need to await commit, making disconnect async
					// Use a separate async function to handle this to keep disconnect sync if possible?
					// Let's make disconnect async for simplicity for now.
					this.commitTransaction(connection).catch(err => {
						// Use namespaced error logger
						errorLog(`Error during implicit commit on disconnect for connection %d: %O`, connectionId, err);
						// Even if commit fails, proceed with disconnect cleanup
					});
				} else {
					// Use namespaced warn logger
					warnLog(`Connection %d disconnected with pending transaction (explicit transaction active); rolling back.`, connectionId);
					connection.rollback(); // Standard rollback if not in autocommit
				}
			}
			this.connections.delete(connectionId);
			// After disconnecting, try to collapse layers as this connection might have been holding one up
			this.tryCollapseLayers().catch(err => {
				// Use namespaced error logger
				errorLog(`Error during layer collapse after disconnect: %O`, err);
			});
		}
	}

	/**
	 * Commits the transaction associated with the given connection.
	 * Updates the global committed layer pointer and the connection's read layer.
	 * Triggers a layer collapse attempt.
	 */
	async commitTransaction(connection: MemoryTableConnection): Promise<void> {
		if (this.readOnly) {
			throw new SqliterError(`Table ${this.tableName} is read-only`, StatusCode.READONLY);
		}
		const pendingLayer = connection.pendingTransactionLayer;
		if (!pendingLayer) {
			// Commit without pending changes is a no-op
			return;
		}

		const lockKey = `MemoryTable.Commit:${this.schemaName}.${this.tableName}`;
		const release = await Latches.acquire(lockKey); // Use the static method
		// Use namespaced debug logger
		debugLog(`[Commit %d] Acquired lock for %s`, connection.connectionId, this.tableName);
		try {
			// --- Staleness Check (Optimistic Concurrency Control) ---
			// If the parent of the layer we are trying to commit is NOT the *current*
			// globally committed layer, it means another transaction committed in between,
			// and this transaction was based on stale data.
			if (pendingLayer.getParent() !== this.currentCommittedLayer) {
				// Rollback the pending changes automatically
				connection.pendingTransactionLayer = null;
				// Use namespaced warn logger
				warnLog(`[Commit %d] Stale commit detected for %s. Rolling back.`, connection.connectionId, this.tableName);
				// TODO: Should this throw SQLITE_BUSY or similar? Standard behavior might depend on isolation level.
				// For now, treat as a failed commit leading to automatic rollback.
				throw new SqliterError(`Commit failed due to concurrent update (staleness check failed) on table ${this.tableName}`, StatusCode.BUSY); // Or StatusCode.ABORT?
			}

			// Mark the pending layer as committed (making it immutable)
			pendingLayer.markCommitted();

			// Update the global pointer to the newest committed layer
			this.currentCommittedLayer = pendingLayer;
			// Use namespaced debug logger
			debugLog(`[Commit %d] Updated currentCommittedLayer to %d for %s`, connection.connectionId, pendingLayer.getLayerId(), this.tableName);

			// Update this connection's state
			connection.readLayer = pendingLayer; // Subsequent reads by this connection see its own commit
			connection.pendingTransactionLayer = null; // Clear pending layer

			// Attempt to collapse layers asynchronously (don't block commit)
			this.tryCollapseLayers().catch(err => {
				// Use namespaced error logger
				errorLog(`[Commit %d] Error during background layer collapse: %O`, connection.connectionId, err);
			});

		} finally {
			release();
			// Use namespaced debug logger
			debugLog(`[Commit %d] Released lock for %s`, connection.connectionId, this.tableName);
		}
	}

	/**
	 * Attempts to merge committed TransactionLayers into the BaseLayer
	 * if they are no longer needed by any active connections.
	 */
	async tryCollapseLayers(): Promise<void> {
		const lockKey = `MemoryTable.Collapse:${this.schemaName}.${this.tableName}`;
		// We don't have a tryAcquire method in the Latches class, so use a timeout with acquire
		let release: (() => void) | null = null;
		try {
			// Set a short timeout to acquire the lock
			const acquirePromise = Latches.acquire(lockKey);
			const timeoutPromise = new Promise<null>((resolve) => setTimeout(() => resolve(null), 50));

			// Race between acquiring the lock and the timeout
			const result = await Promise.race([
				acquirePromise.then(releaseFn => ({ release: releaseFn })),
				timeoutPromise.then(() => ({ release: null }))
			]);

			release = result.release;

			if (!release) {
				// Use namespaced debug logger
				debugLog(`[Collapse] Lock busy for %s, skipping collapse attempt.`, this.tableName);
				return; // Another collapse is likely in progress or we timed out
			}

			// Use namespaced debug logger
			debugLog(`[Collapse] Acquired lock for %s`, this.tableName);

			let collapsedCount = 0;
			// Loop as long as the current committed layer is mergeable
			while (true) {
				const layerToMerge = this.currentCommittedLayer;

				// Conditions for merging:
				// 1. Must be a TransactionLayer (i.e., not the BaseLayer)
				// 2. Must be committed
				// 3. Must have a parent (which BaseLayer doesn't)
				// 4. No active connection should be reading directly from its *parent* layer.
				//    (It's okay if connections read from layerToMerge itself, they will be updated).
				if (!(layerToMerge instanceof TransactionLayer) || !layerToMerge.isCommitted()) {
					debugLog(`[Collapse] Layer ${layerToMerge.getLayerId()} is base or not committed. Stopping.`);
					break; // Cannot merge base layer or uncommitted layer
				}

				const parentLayer = layerToMerge.getParent();
				if (!parentLayer) {
					errorLog(`[Collapse] Committed TransactionLayer ${layerToMerge.getLayerId()} has no parent!`);
					break; // Should not happen
				}

				// Check if any connection is still reading from the parent layer
				let parentInUse = false;
				for (const conn of this.connections.values()) {
					// Check both the official readLayer and any pending layer's parent
					if (conn.readLayer === parentLayer || conn.pendingTransactionLayer?.getParent() === parentLayer) {
						parentInUse = true;
						// Use namespaced debug logger
						debugLog(`[Collapse] Parent layer %d still in use by connection %d. Cannot merge layer %d.`, parentLayer.getLayerId(), conn.connectionId, layerToMerge.getLayerId());
						break;
					}
				}

				if (parentInUse) {
					break; // Cannot merge yet
				}

				// --- Perform the Merge ---
				// Use namespaced debug logger
				debugLog(`[Collapse] Merging layer %d into parent %d (eventually base) for %s`, layerToMerge.getLayerId(), parentLayer.getLayerId(), this.tableName);
				this.applyLayerToBase(layerToMerge);

				// Update the global committed layer pointer to the parent
				this.currentCommittedLayer = parentLayer;
				// Use namespaced debug logger
				debugLog(`[Collapse] Updated currentCommittedLayer to %d for %s`, parentLayer.getLayerId(), this.tableName);

				// Update any connections that were reading from the merged layer to now read from the parent
				for (const conn of this.connections.values()) {
					if (conn.readLayer === layerToMerge) {
						conn.readLayer = parentLayer;
						// Use namespaced debug logger
						debugLog(`[Collapse] Updated connection %d readLayer to %d`, conn.connectionId, parentLayer.getLayerId());
					}
				}

				// The layerToMerge is now effectively discarded (GC will handle it)
				collapsedCount++;
			}
			if (collapsedCount > 0) {
				// Use namespaced debug logger
				debugLog(`[Collapse] Merged %d layer(s) for %s. Current committed layer: %d`, collapsedCount, this.tableName, this.currentCommittedLayer.getLayerId());
			} else {
				debugLog(`[Collapse] No layers eligible for merging for ${this.tableName}.`);
			}

		} catch (e) {
			// Use namespaced error logger
			errorLog(`[Collapse] Error during layer collapse for %s: %O`, this.tableName, e);
			// Consider marking the table as potentially corrupt or needing recovery?
		} finally {
			if (release) {
				release();
				// Use namespaced debug logger
				debugLog(`[Collapse] Released lock for %s`, this.tableName);
			}
		}
	}

	/**
	 * Applies the changes from a TransactionLayer directly to the BaseLayer.
	 * This MUST be called under the managementLock.
	 */
	private applyLayerToBase(layer: TransactionLayer): void {
		if (!this.baseLayer) {
			throw new Error("Cannot apply layer: BaseLayer is not initialized.");
		}
		const parentLayer = layer.getParent();
		if (!parentLayer) {
			throw new Error("Cannot apply layer: Merging layer has no parent.");
		}

		const primaryModTree = layer.getModificationTree('primary');
		if (primaryModTree) {
			const primaryModKeyExtractor = layer.getKeyExtractor('primary');
			for (const path of primaryModTree.ascending(primaryModTree.first())) {
				const modValue = primaryModTree.at(path);
				if (modValue === undefined) continue;
				const primaryKey = primaryModKeyExtractor(modValue);
				const oldEffectiveValue = this.lookupEffectiveValueInternal(primaryKey, 'primary', parentLayer);
				try {
					const oldRowTuple = oldEffectiveValue !== undefined && !isDeletionMarker(oldEffectiveValue) ? oldEffectiveValue as MemoryTableRow : null;
					this.baseLayer.applyChange(primaryKey as BTreeKey, modValue, oldRowTuple);
				} catch (applyError) {
					errorLog(`[Collapse Apply] Failed for PK %s from layer %d to base. Table %s. Error: %O`, safeJsonStringify(primaryKey), layer.getLayerId(), this.tableName, applyError);
					throw applyError;
				}
			}
		}

		for (const rowid of layer.getDeletedRowids()) {
			const pk = this.findPrimaryKeyForRowid(rowid, parentLayer);
			if (pk !== null) {
				const oldEffectiveValue = this.lookupEffectiveValueInternal(pk, 'primary', parentLayer);
				const currentBaseValue = this.baseLayer.primaryTree.get(pk);
				if (currentBaseValue !== undefined) {
					debugLog(`[Collapse Apply] Explicit delete for rowid %s (PK: %s) from layer %d to base.`, rowid, safeJsonStringify(pk), layer.getLayerId());
					try {
						const deletionMarker: DeletionMarker = { _marker_: DELETED, _key_: pk, _rowid_: rowid };
						const oldRowTuple = oldEffectiveValue !== undefined && !isDeletionMarker(oldEffectiveValue) ? oldEffectiveValue as MemoryTableRow : null;
						this.baseLayer.applyChange(pk, deletionMarker, oldRowTuple);
					} catch (applyError) {
						errorLog(`[Collapse Apply] Failed explicit delete for rowid %s (PK: %s). Error: %O`, rowid, safeJsonStringify(pk), applyError);
						throw applyError;
					}
				}
			} else {
				debugLog(`[Collapse Apply] Explicitly deleted rowid ${rowid} from layer ${layer.getLayerId()} had no PK in parent.`);
			}
		}
	}

	/**
	 * Looks up the effective value (row or deletion marker) for a key in a specific index,
	 * starting the search from a given layer and going down the chain.
	 *
	 * @param key The index-specific key (BTreeKey for primary, [IndexKey, rowid] for secondary mods)
	 * @param indexName Index name or 'primary'
	 * @param startLayer The layer to begin searching from
	 * @returns The effective value (MemoryTableRow or DELETED) or null if not found
	 */
	lookupEffectiveValue(key: ModificationKey, indexName: string | 'primary', startLayer: Layer): ModificationValue | null {
		// Public facing method, ensures base case returns null if not found
		const result = this.lookupEffectiveValueInternal(key, indexName, startLayer);
		return result === undefined ? null : result;
	}

	/** Internal recursive implementation for lookup */
	private lookupEffectiveValueInternal(
		key: ModificationKey,
		indexName: string | 'primary',
		currentLayer: Layer | null
	): ModificationValue | undefined {
		if (!currentLayer) {
			return undefined; // Reached end of chain without finding
		}

		// 1. Check modifications in the current layer
		if (currentLayer instanceof TransactionLayer) {
			const modTree = currentLayer.getModificationTree(indexName);
			if (modTree) {
				// Need BTree funcs for the schema *at the time currentLayer was created*
				const keyExtractor = currentLayer.getKeyExtractor(indexName); // Use layer's own extractor

				// Find using the key directly, BTree uses its internal funcs
				const path = modTree.find(key);

				if (path.on) {
					// Need to potentially iterate if keys aren't unique in mod tree
					// (e.g., secondary index mods using [Key, rowid])
					let foundValue: ModificationValue | undefined = undefined;
					const iter = modTree.ascending(path); // Start from found path
					for (const p of iter) {
						const val = modTree.at(p);
						if (val === undefined) continue;
						const currentKey = keyExtractor(val);

						// Compare the actual ModificationKeys fully
						if (this.compareModificationKeys(currentKey, key, indexName, currentLayer.getSchema()) === 0) {
							foundValue = val;
							break; // Found exact key match
						}
						// If the key part no longer matches, stop iterating
						if (this.compareModificationKeys(currentKey, key, indexName, currentLayer.getSchema()) !== 0) {
							break;
						}
					}

					if (foundValue !== undefined) {
						// Found modification in this layer, return it (could be row or DeletionMarker)
						return foundValue;
					}
				}
			}
			// If primary index, also check the layer's specific deleted set by rowid *if* the key includes it
			if (indexName !== 'primary' && Array.isArray(key)) {
				const rowid = key[1] as bigint; // Assert bigint type
				if (currentLayer.getDeletedRowids().has(rowid)) {
					// Construct and return the DeletionMarker
					const marker: DeletionMarker = { _marker_: DELETED, _key_: key, _rowid_: rowid };
					return marker;
				}
			} else if (indexName === 'primary' && typeof key === 'bigint' && this.pkIsRowid) {
				// If primary key is rowid
				if (currentLayer.getDeletedRowids().has(key)) {
					// Construct and return the DeletionMarker
					const marker: DeletionMarker = { _marker_: DELETED, _key_: key, _rowid_: key };
					return marker;
				}
			} else if (indexName === 'primary' && !this.pkIsRowid) {
				// If primary key is not rowid, we need to find the rowid associated with the PK
				// This is complex without a reverse map or iterating mods.
				// Let's assume the modTree check or explicit delete set check is sufficient for now.
				// A full solution might require iterating mods to find the rowid for the PK if deleted.
				// *But* if the modTree check above returned a DeletionMarker for this PK, we should have caught it.
				// If it didn't, and the rowid isn't explicitly deleted, we should proceed to the parent.
			}
		} else if (currentLayer instanceof BaseLayer) {
			// 2. Reached the BaseLayer
			const baseLayer = currentLayer as BaseLayer;
			if (indexName === 'primary') {
				const value = baseLayer.primaryTree.get(key as BTreeKey);
				return value; // Returns MemoryTableRow or undefined
			} else {
				// Lookup in base secondary index requires the full [IndexKey, rowid] pair
				const secondaryTree = baseLayer.getSecondaryIndexTree(indexName);
				if (secondaryTree) {
					// The key for lookup *is* the value stored
					const value = secondaryTree.get(key as [BTreeKey, bigint]);
					if (value !== undefined) {
						// Found the index entry [IndexKey, rowid]. Need the actual row.
						const rowid = value[1];
						const primaryKey = baseLayer.rowidToKeyMap?.get(rowid) ?? (this.pkIsRowid ? rowid : null);
						if (primaryKey !== null) {
							const row = baseLayer.primaryTree.get(primaryKey);
							return row; // Returns MemoryTableRow or undefined
						}
					}
				}
				return undefined; // Not found in this secondary index
			}
		}

		// 3. Not found in current layer, recurse down to parent
		return this.lookupEffectiveValueInternal(key, indexName, currentLayer.getParent());
	}

	/** Finds the primary key for a given rowid by searching down the layer chain */
	private findPrimaryKeyForRowid(rowid: bigint, startLayer: Layer | null): BTreeKey | null {
		let currentLayer = startLayer;
		while (currentLayer) {
			if (currentLayer instanceof TransactionLayer) {
				let foundKey: BTreeKey | null = null;
				const primaryModTree = currentLayer.getModificationTree('primary');
				if (primaryModTree) {
					const pkExtractor = currentLayer.getKeyExtractor('primary');
					for (const path of primaryModTree.ascending(primaryModTree.first())) {
						const modValue = primaryModTree.at(path);
						if (modValue && !isDeletionMarker(modValue)) {
							const rowTuple = modValue as MemoryTableRow;
							if (rowTuple[0] === rowid) {
								foundKey = pkExtractor(modValue) as BTreeKey;
								break;
							}
						} else if (modValue && isDeletionMarker(modValue)) {
							if (modValue._rowid_ === rowid) {
								break;
							}
						}
					}
				}
				if (foundKey !== null) return foundKey;
				if (currentLayer.getDeletedRowids().has(rowid)) { currentLayer = currentLayer.getParent(); continue; }
			} else if (currentLayer instanceof BaseLayer) {
				if (currentLayer.rowidToKeyMap) return currentLayer.rowidToKeyMap.get(rowid) ?? null;
				else if (this.pkIsRowid) return currentLayer.primaryTree.get(rowid) !== undefined ? rowid : null;
				else return null;
			}
			currentLayer = currentLayer.getParent();
		}
		return null;
	}

	/** Gets the next available rowid (requires locking) */
	async getNextRowid(): Promise<bigint> {
		const lockKey = `MemoryTable.Rowid:${this.schemaName}.${this.tableName}`;
		const release = await Latches.acquire(lockKey); // Use static method
		try {
			const id = this.nextRowid;
			this.nextRowid++;
			return id;
		} finally {
			release();
		}
	}

	/** Helper to get BTree key extractor and comparator for a specific index, based on a given schema */
	private getBTreeFuncsForIndex(indexName: string | 'primary', schema: TableSchema): {
		keyExtractor: (value: ModificationValue) => ModificationKey | BTreeKey; // Adjusted return for primary/secondary logic
		comparator: (a: BTreeKey, b: BTreeKey) => number;
	} {
		if (indexName === 'primary') {
			const pkDef = schema.primaryKeyDefinition ?? [];
			if (pkDef.length === 0) { // Rowid key
				return {
					keyExtractor: (value) => isDeletionMarker(value) ? value._key_ as BTreeKey : (value as MemoryTableRow)[0],
					comparator: (a, b) => compareSqlValues(a as bigint, b as bigint)
				};
			} else if (pkDef.length === 1) { // Single column PK
				const { index: pkSchemaIndex, desc: isDesc, collation } = pkDef[0];
				return {
					keyExtractor: (value) => isDeletionMarker(value) ? value._key_ as BTreeKey : (value as MemoryTableRow)[1][pkSchemaIndex],
					comparator: (a, b) => { const cmp = compareSqlValues(a as SqlValue, b as SqlValue, collation || 'BINARY'); return isDesc ? -cmp : cmp; }
				};
			} else { // Composite PK
				const pkColSchemaIndices = pkDef.map(def => def.index);
				return {
					keyExtractor: (value) => isDeletionMarker(value) ? value._key_ as SqlValue[] : pkColSchemaIndices.map(i => (value as MemoryTableRow)[1][i]),
					comparator: (a, b) => {
						const arrA = a as SqlValue[]; const arrB = b as SqlValue[];
						for (let i = 0; i < pkDef.length; i++) {
							if (i >= arrA.length || i >= arrB.length) return arrA.length - arrB.length;
							const def = pkDef[i];
							const dirMultiplier = def.desc ? -1 : 1;
							const collation = def.collation || 'BINARY';
							const cmp = compareSqlValues(arrA[i], arrB[i], collation) * dirMultiplier;
							if (cmp !== 0) return cmp;
						}
						return arrA.length - arrB.length;
					}
				};
			}
		} else { // Secondary Index
			const indexSchema = schema.indexes?.find(idx => idx.name === indexName);
			if (!indexSchema) throw new Error(`Secondary index ${indexName} not found in schema for getBTreeFuncsForIndex`);
			// MemoryIndex needs table column *names* for its own spec interpretation if names were used in IndexSpec.columns
			// However, our IndexSchema from tableSchema.indexes has .columns with .index (schema index), .desc, .collation.
			// MemoryIndex constructor was updated to use these direct indices.
			const tableColNames = schema.columns.map(c => ({ name: c.name }));
			const tempIndex = new MemoryIndex({ name: indexSchema.name, columns: indexSchema.columns }, tableColNames);
			return {
				keyExtractor: (value) => { // This should return BTreeKey (the actual index key part)
					if (isDeletionMarker(value)) {
						// _key_ for secondary index deletion marker is [IndexKey, rowid]
						return (value._key_ as [BTreeKey, bigint])[0];
					} else {
						// value is MemoryTableRow tuple [rowid, data_array]
						return tempIndex.keyFromRow(value as MemoryTableRow);
					}
				},
				comparator: tempIndex.compareKeys // This compares BTreeKeys (IndexKey parts)
			};
		}
	}

	/** Compares two ModificationKeys based on index type and schema */
	private compareModificationKeys(keyA: ModificationKey, keyB: ModificationKey, indexName: string | 'primary', schema: TableSchema): number {
		const { comparator: btreeKeyComparator } = this.getBTreeFuncsForIndex(indexName, schema);

		if (indexName === 'primary') {
			return btreeKeyComparator(keyA as BTreeKey, keyB as BTreeKey);
		} else {
			// Secondary index: key is [IndexKey, rowid]
			const [indexKeyA, rowidA] = keyA as [BTreeKey, bigint];
			const [indexKeyB, rowidB] = keyB as [BTreeKey, bigint];

			const keyCmp = btreeKeyComparator(indexKeyA, indexKeyB);
			if (keyCmp !== 0) return keyCmp;

			// If index keys are equal, compare rowids
			return compareSqlValues(rowidA, rowidB);
		}
	}

	// --- Schema Operations ---
	// These need the management lock and potentially layer collapse checks

<<<<<<< HEAD
    // --- Schema Operations ---
    // These need the management lock and potentially layer collapse checks

    async addColumn(columnDef: ColumnDef): Promise<void> {
		if (this.readOnly) throw new SqliterError(`Table '${this.tableName}' is read-only`, StatusCode.READONLY);
=======
	async addColumn(columnDef: ColumnDef): Promise<void> {
		if (this.readOnly) throw new SqliteError(`Table '${this.tableName}' is read-only`, StatusCode.READONLY);
>>>>>>> 7b30ae68
		const lockKey = `MemoryTable.SchemaChange:${this.schemaName}.${this.tableName}`;
		const release = await Latches.acquire(lockKey);
		try {
			// Check if safe to modify schema (ideally only base layer exists)
			await this.ensureSchemaChangeSafety();

			const newColNameLower = columnDef.name.toLowerCase();
			if (this.tableSchema.columns.some(c => c.name.toLowerCase() === newColNameLower)) {
				throw new SqliterError(`Duplicate column name: ${columnDef.name}`, StatusCode.ERROR);
			}
			const defaultValue = null; // TODO: Handle column defaults

			const newColumnSchema = columnDefToSchema(columnDef);
			const oldTableSchema = this.tableSchema;

			// Update canonical schema
			const updatedColumnsSchema = [...oldTableSchema.columns, newColumnSchema];
			this.tableSchema = Object.freeze({
				...oldTableSchema,
				columns: updatedColumnsSchema,
				columnIndexMap: buildColumnIndexMap(updatedColumnsSchema),
			});

			// Apply change to BaseLayer data (assuming it's safe)
			this.baseLayer.addColumnToBase(newColumnSchema.name, defaultValue);

			// TODO: How to handle layers created with the old schema during collapse?
			// BaseLayer.applyChange might need schema context passed in.

			// Use namespaced log
			log(`MemoryTable %s: Added column %s`, this.tableName, newColumnSchema.name);
		} finally {
			release();
		}
	}

	async dropColumn(columnName: string): Promise<void> {
<<<<<<< HEAD
		if (this.readOnly) throw new SqliterError(`Table '${this.tableName}' is read-only`, StatusCode.READONLY);
        const lockKey = `MemoryTable.SchemaChange:${this.schemaName}.${this.tableName}`;
=======
		if (this.readOnly) throw new SqliteError(`Table '${this.tableName}' is read-only`, StatusCode.READONLY);
		const lockKey = `MemoryTable.SchemaChange:${this.schemaName}.${this.tableName}`;
>>>>>>> 7b30ae68
		const release = await Latches.acquire(lockKey);
		try {
			await this.ensureSchemaChangeSafety();
			const colNameLower = columnName.toLowerCase();
			const colIndex = this.tableSchema.columns.findIndex(c => c.name.toLowerCase() === colNameLower);
<<<<<<< HEAD
			if (colIndex === -1) {
				throw new SqliterError(`Column not found: ${columnName}`, StatusCode.ERROR);
			}
			if (this.tableSchema.primaryKeyDefinition.some(def => def.index === colIndex)) {
				throw new SqliterError(`Cannot drop column '${columnName}' because it is part of the primary key`, StatusCode.CONSTRAINT);
			}
			// TODO: Check secondary indexes
=======
			if (colIndex === -1) throw new SqliteError(`Column not found: ${columnName}`, StatusCode.ERROR);
			if (this.tableSchema.primaryKeyDefinition.some(def => def.index === colIndex)) throw new SqliteError(`Cannot drop PK column: ${columnName}`, StatusCode.CONSTRAINT);
			// TODO: Check secondary indexes using this column and prevent drop or drop them too.
>>>>>>> 7b30ae68

			const oldTableSchema = this.tableSchema;
			const updatedColumnsSchema = oldTableSchema.columns.filter((_, idx) => idx !== colIndex);
			const updatedPkDefinition = oldTableSchema.primaryKeyDefinition.map(def => ({ ...def, index: def.index > colIndex ? def.index - 1 : def.index })).filter(def => def.index !== colIndex);
			const updatedIndexes = (oldTableSchema.indexes ?? []).map(idx => ({
				...idx,
				columns: idx.columns.map(ic => ({ ...ic, index: ic.index > colIndex ? ic.index -1 : ic.index })).filter(ic => ic.index !== colIndex)
			})).filter(idx => idx.columns.length > 0);

			this.tableSchema = Object.freeze({
				...oldTableSchema, columns: updatedColumnsSchema, columnIndexMap: buildColumnIndexMap(updatedColumnsSchema),
				primaryKeyDefinition: updatedPkDefinition, indexes: Object.freeze(updatedIndexes)
			});
			this.baseLayer.dropColumnFromBase(columnName, colIndex); // Verified: passing colIndex
			log(`MemoryTable %s: Dropped column %s`, this.tableName, columnName);
		} finally { release(); }
	}

	async renameColumn(oldName: string, newName: string): Promise<void> {
<<<<<<< HEAD
        if (this.readOnly) throw new SqliterError(`Table '${this.tableName}' is read-only`, StatusCode.READONLY);
        const lockKey = `MemoryTable.SchemaChange:${this.schemaName}.${this.tableName}`;
=======
		if (this.readOnly) throw new SqliteError(`Table '${this.tableName}' is read-only`, StatusCode.READONLY);
		const lockKey = `MemoryTable.SchemaChange:${this.schemaName}.${this.tableName}`;
>>>>>>> 7b30ae68
		const release = await Latches.acquire(lockKey);
		try {
			await this.ensureSchemaChangeSafety();

			const oldNameLower = oldName.toLowerCase();
			const newNameLower = newName.toLowerCase();
			const colIndex = this.tableSchema.columns.findIndex(c => c.name.toLowerCase() === oldNameLower);

			if (colIndex === -1) throw new SqliterError(`Column not found: ${oldName}`, StatusCode.ERROR);
			if (this.tableSchema.columns.some((c, i) => i !== colIndex && c.name.toLowerCase() === newNameLower)) {
				throw new SqliterError(`Duplicate column name: ${newName}`, StatusCode.ERROR);
			}
			// TODO: Check PK / Indexes

			const oldTableSchema = this.tableSchema;

			// Update canonical schema
			const updatedColumnsSchema = oldTableSchema.columns.map((colSchema, idx) =>
				idx === colIndex ? { ...colSchema, name: newName } : colSchema
			);
			// TODO: Update IndexSchema definitions if column name is used there

			this.tableSchema = Object.freeze({
				...oldTableSchema,
				columns: updatedColumnsSchema,
				columnIndexMap: buildColumnIndexMap(updatedColumnsSchema),
				// TODO: Update indexes array
			});

			// Apply change to BaseLayer data
			this.baseLayer.renameColumnInBase(oldName, newName);

			// Use namespaced log
			log(`MemoryTable %s: Renamed column %s to %s`, this.tableName, oldName, newName);
		} finally {
			release();
		}
	}

	async renameTable(newName: string): Promise<void> {
		// This needs coordination with the MemoryTableModule's table registry
		const lockKey = `MemoryTable.SchemaChange:${this.schemaName}.${this.tableName}`; // Use schema lock
		const release = await Latches.acquire(lockKey);
		try {
			await this.ensureSchemaChangeSafety(); // Ensure stable state

			const oldTableKey = `${this.schemaName.toLowerCase()}.${this.tableName.toLowerCase()}`;
			const newTableKey = `${this.schemaName.toLowerCase()}.${newName.toLowerCase()}`;

			if (oldTableKey === newTableKey) return; // No change

<<<<<<< HEAD
            // Check registry via module reference
            if (!this.module || typeof this.module.tables?.has !== 'function' || typeof this.module.tables?.delete !== 'function' || typeof this.module.tables?.set !== 'function') {
                throw new SqliterError("Cannot rename: Module context or table registry is invalid.", StatusCode.INTERNAL);
            }
            if (this.module.tables.has(newTableKey)) {
                throw new SqliterError(`Cannot rename memory table: target name '${newName}' already exists in schema '${this.schemaName}'`);
            }
=======
			// Check registry via module reference
			if (!this.module || typeof this.module.tables?.has !== 'function' || typeof this.module.tables?.delete !== 'function' || typeof this.module.tables?.set !== 'function') {
				throw new SqliteError("Cannot rename: Module context or table registry is invalid.", StatusCode.INTERNAL);
			}
			if (this.module.tables.has(newTableKey)) {
				throw new SqliteError(`Cannot rename memory table: target name '${newName}' already exists in schema '${this.schemaName}'`);
			}
>>>>>>> 7b30ae68

			// Update registry
			this.module.tables.delete(oldTableKey);
			(this as any).tableName = newName; // Update instance property (hacky, assumes writable)
			this.module.tables.set(newTableKey, this);

			// Update canonical schema
			this.tableSchema = Object.freeze({ ...this.tableSchema, name: newName });

			// Use namespaced log
			log(`Memory table renamed from '%s' to '%s'`, oldTableKey, newName);
		} finally {
			release();
		}
	}

	async createIndex(indexSchema: IndexSchema): Promise<void> {
		if (this.readOnly) throw new SqliterError(`Table '${this.tableName}' is read-only`, StatusCode.READONLY);
		const lockKey = `MemoryTable.SchemaChange:${this.schemaName}.${this.tableName}`;
		const release = await Latches.acquire(lockKey);
		try {
			await this.ensureSchemaChangeSafety();

			const indexName = indexSchema.name;
			if (this.tableSchema.indexes?.some(idx => idx.name === indexName)) {
				throw new SqliterError(`Index '${indexName}' already exists on table '${this.tableName}'.`, StatusCode.ERROR);
			}
			// TODO: Validate index columns exist

			// Update canonical schema
			const updatedIndexes = [...(this.tableSchema.indexes ?? []), indexSchema];
			this.tableSchema = Object.freeze({ ...this.tableSchema, indexes: Object.freeze(updatedIndexes) });

			// Add index to BaseLayer (populates it)
			this.baseLayer.addIndexToBase(indexSchema);

			// Use namespaced log
			log(`MemoryTable %s: Created index %s`, this.tableName, indexName);
		} catch (e) {
			// Rollback schema change?
			// Use namespaced error logger
			if(e instanceof Error) errorLog("Error creating index: %s", e.message);
			throw e; // Re-throw
		}
		finally {
			release();
		}
	}

	async dropIndex(indexName: string): Promise<void> {
		if (this.readOnly) throw new SqliterError(`Table '${this.tableName}' is read-only`, StatusCode.READONLY);
		const lockKey = `MemoryTable.SchemaChange:${this.schemaName}.${this.tableName}`;
		const release = await Latches.acquire(lockKey);
		try {
			await this.ensureSchemaChangeSafety();

			if (!this.tableSchema.indexes?.some(idx => idx.name === indexName)) {
				throw new SqliterError(`Index not found: ${indexName}`);
			}

			// Update canonical schema
			const updatedIndexes = this.tableSchema.indexes.filter(idx => idx.name !== indexName);
			this.tableSchema = Object.freeze({ ...this.tableSchema, indexes: Object.freeze(updatedIndexes) });

			// Drop index from BaseLayer
			const dropped = this.baseLayer.dropIndexFromBase(indexName);
			if (!dropped) {
				// This shouldn't happen if schema check passed, but handle defensively
				// Use namespaced warn logger
				warnLog(`BaseLayer failed to drop index %s, schema/base mismatch?`, indexName);
			}

			// Use namespaced log
			log(`MemoryTable %s: Dropped index %s`, this.tableName, indexName);
		} finally {
			release();
		}
	}

	/** Check if schema changes are safe (only base layer exists). Waits/throws if not safe. */
	private async ensureSchemaChangeSafety(): Promise<void> {
		if (this.currentCommittedLayer !== this.baseLayer) {
			// TODO: Implement waiting strategy or throw immediately
			// Use namespaced warn logger
			warnLog(`Schema change attempted on %s while transaction layers exist. Forcing collapse...`, this.tableName);
			// Potentially wait for collapse or force it if possible, or just throw.
			// Forcing collapse might be complex if layers are in use.
			// Throwing is safer for now.
			await this.tryCollapseLayers(); // Attempt collapse first
			if (this.currentCommittedLayer !== this.baseLayer) {
				throw new SqliterError(`Cannot perform schema change on table ${this.tableName} while older transaction versions exist. Commit/rollback active transactions.`, StatusCode.BUSY);
			}
		}
	}

	// --- Helper Methods for accessing constructors ---
	getBaseLayerConstructor(): typeof BaseLayer {
		return BaseLayer;
	}
	getTransactionLayerConstructor(): typeof TransactionLayer {
		return TransactionLayer;
	}

	/** Checks if the table is in read-only mode */
	isReadOnly(): boolean {
		return this.readOnly;
	}

	/** Destroys the manager and cleans up resources */
	async destroy(): Promise<void> {
		// Acquire a lock to ensure no operations are in progress
		const lockKey = `MemoryTable.Destroy:${this.schemaName}.${this.tableName}`;
		const release = await Latches.acquire(lockKey);

		try {
			// Disconnect any remaining connections
			for (const connection of this.connections.values()) {
				// Roll back any pending transaction
				if (connection.pendingTransactionLayer) {
					connection.rollback();
				}
			}

			// Clear connections map
			this.connections.clear();

			// Force collapse layers to base
			this.currentCommittedLayer = this.baseLayer;

			// Clear the base layer data
			this.baseLayer = new BaseLayer(
				this.tableSchema,
				this.tableSchema.columns.map(c => ({ name: c.name })),
				!this.pkIsRowid
			);

			// Use namespaced log
			log(`MemoryTable %s manager destroyed.`, this.tableName);
		} finally {
			release();
		}
	}

	// --- xUpdate / Mutation ---
	// This needs to delegate to the *connection's* pending layer

	/**
	 * Internal helper to find a MemoryTableRow tuple by its rowid, searching down the layer chain.
	 * Used by MemoryTableConnection.lookupRowByRowid for sorter population.
	 */
	async lookupRowByRowidInternal(rowidToFind: bigint, currentLayer: Layer | null): Promise<MemoryTableRow | null> {
		if (!currentLayer) {
			return null; // Reached end of chain
		}

		if (currentLayer instanceof TransactionLayer) {
			// 1. Check if this rowid was explicitly deleted in this layer
			if (currentLayer.getDeletedRowids().has(rowidToFind)) {
				return null; // Deleted in this layer
			}

			// 2. Check primary modifications in this layer.
			// We need to iterate primary mods to see if any of them correspond to the rowidToFind.
			const primaryModTree = currentLayer.getModificationTree('primary');
			if (primaryModTree) {
				// Iterate all modifications. This might not be super efficient for large transactions.
				// BTree values are ModificationValue (MemoryTableRow tuple or DeletionMarker)
				for (const path of primaryModTree.ascending(primaryModTree.first())) {
					const modValue = primaryModTree.at(path);
					if (modValue) {
						if (isDeletionMarker(modValue)) {
							if (modValue._rowid_ === rowidToFind) {
								return null; // Explicitly deleted by marker with this rowid
							}
						} else {
							// modValue is MemoryTableRow tuple: [rowid, data_array]
							const currentRowTuple = modValue as MemoryTableRow;
							if (currentRowTuple[0] === rowidToFind) {
								return currentRowTuple; // Found the row in this layer's modifications
							}
						}
					}
				}
			}
			// Not found or not affected by primary mods in this layer, recurse to parent
			return this.lookupRowByRowidInternal(rowidToFind, currentLayer.getParent());

		} else if (currentLayer instanceof BaseLayer) {
			// Reached the BaseLayer
			const baseLayer = currentLayer;
			const schema = baseLayer.getSchema();

			if (schema.primaryKeyDefinition.length === 0) { // Rowid is the primary key
				return baseLayer.primaryTree.get(rowidToFind) ?? null;
			} else {
				// Table has an explicit primary key, need to use rowidToKeyMap
				if (baseLayer.rowidToKeyMap) {
					const primaryKey = baseLayer.rowidToKeyMap.get(rowidToFind);
					if (primaryKey !== undefined) {
						return baseLayer.primaryTree.get(primaryKey) ?? null;
					} else {
						return null; // Rowid not in map
					}
				} else {
					// Should not happen if PK is not rowid, rowidToKeyMap should exist.
					warnLog(`BaseLayer has primary key but no rowidToKeyMap when looking up rowid ${rowidToFind}`);
					return null;
				}
			}
		} else {
			// Should not happen if layer chain is valid
			errorLog("lookupRowByRowidInternal: Encountered unknown layer type.");
			return null;
		}
	}

	async performMutation(connection: MemoryTableConnection, values: SqlValue[], rowid: bigint | null): Promise<{ rowid?: bigint; }> {
		if (this.readOnly) {
			throw new SqliterError(`Table '${this.tableName}' is read-only`, StatusCode.READONLY);
		}
		const onConflict = (values as any)._onConflict || ConflictResolution.ABORT;

		if (!connection.pendingTransactionLayer) {
			connection.begin();
		}
		const targetLayer = connection.pendingTransactionLayer;
		if (!targetLayer) {
<<<<<<< HEAD
			// Should not happen after calling begin()
			throw new SqliterError("Internal error: Pending transaction layer not found after begin.", StatusCode.INTERNAL);
=======
			throw new SqliteError("Internal error: Pending transaction layer not found after begin.", StatusCode.INTERNAL);
>>>>>>> 7b30ae68
		}

		try {
			if (values.length === 1 && typeof values[0] === 'bigint') {
				// --- DELETE ---
				const targetRowid = values[0];
				const primaryKey = this.findPrimaryKeyForRowid(targetRowid, targetLayer.getParent());
				if (primaryKey === null) return {};

				const oldEffectiveValue = this.lookupEffectiveValueInternal(primaryKey, 'primary', targetLayer.getParent());
				if (!oldEffectiveValue || isDeletionMarker(oldEffectiveValue)) return {};

				const oldRowTuple = oldEffectiveValue as MemoryTableRow; // It must be a MemoryTableRow here

				const indexKeys = new Map<string, [BTreeKey, bigint]>();
				const schema = targetLayer.getSchema();
				schema.indexes?.forEach(indexSchema => {
					const tempIndex = new MemoryIndex({ name: indexSchema.name, columns: indexSchema.columns }, schema.columns.map(c => ({ name: c.name })));
					const secKey = tempIndex.keyFromRow(oldRowTuple); // Pass tuple to keyFromRow
					indexKeys.set(indexSchema.name, [secKey, targetRowid]);
				});

				targetLayer.recordDelete(targetRowid, primaryKey, indexKeys);
				return {};

			} else if (values.length > 1) {
				const dataArray = values.slice(1);
				if (rowid === null) {
					// --- INSERT ---
					const newRowid = await this.getNextRowid();
					const newRowTuple: MemoryTableRow = [newRowid, dataArray];

					const primaryKey = this.primaryKeyFromRow(newRowTuple);
					const existingValue = this.lookupEffectiveValueInternal(primaryKey, 'primary', targetLayer);
					if (existingValue !== undefined && !isDeletionMarker(existingValue)) {
						if (onConflict === ConflictResolution.IGNORE) return {};
						const pkColNames = this.tableSchema.primaryKeyDefinition.map(def => this.tableSchema.columns[def.index].name).join(', ') || 'rowid';
						throw new ConstraintError(`UNIQUE constraint failed: ${this.tableName}.${pkColNames}`);
					}
					const affectedIndexes: (string | 'primary')[] = ['primary', ...(this.tableSchema.indexes?.map(idx => idx.name) ?? [])];
					targetLayer.recordUpsert(newRowTuple, affectedIndexes);
					return { rowid: newRowid };
				} else {
					// --- UPDATE ---
					const targetRowid = rowid;
					// For UPDATE, values[0] is the rowid to update, values[1..] are new column values.
					// We need the *old* row to preserve PK columns not being updated, and to update indexes.
					const oldRowTuple = await this.lookupRowByRowidInternal(targetRowid, targetLayer); // Find current state
					if (!oldRowTuple) return {}; // Row doesn't exist or already deleted effectively

					// dataArray here contains the values for *all* columns in table order, as per SQLite's xUpdate.
					const newRowTuple: MemoryTableRow = [targetRowid, dataArray];

					// PK conflict check if PK changed (only if NOT ROWID table and PK cols are part of update)
					const oldPrimaryKey = this.primaryKeyFromRow(oldRowTuple);
					const newPrimaryKey = this.primaryKeyFromRow(newRowTuple);
					let pkChanged = false;
					if (Array.isArray(oldPrimaryKey) && Array.isArray(newPrimaryKey)) {
						pkChanged = oldPrimaryKey.some((val, i) => compareSqlValues(val, newPrimaryKey[i]) !== 0) || oldPrimaryKey.length !== newPrimaryKey.length;
					} else {
						pkChanged = compareSqlValues(oldPrimaryKey as SqlValue, newPrimaryKey as SqlValue) !== 0;
					}

					if (pkChanged) {
						const existingValueForNewPk = this.lookupEffectiveValueInternal(newPrimaryKey, 'primary', targetLayer);
						if (existingValueForNewPk !== undefined && !isDeletionMarker(existingValueForNewPk)) {
							// If the existing value for the new PK is not the row we are currently updating, it's a conflict.
							const existingRowTuple = existingValueForNewPk as MemoryTableRow;
							if (existingRowTuple[0] !== targetRowid) {
								if (onConflict === ConflictResolution.IGNORE) return {};
								const pkColNames = this.tableSchema.primaryKeyDefinition.map(def => this.tableSchema.columns[def.index].name).join(', ') || 'rowid';
								throw new ConstraintError(`UNIQUE constraint failed: ${this.tableName}.${pkColNames} (during UPDATE)`);
							}
						}
					}

					const affectedIndexes: (string | 'primary')[] = ['primary', ...(this.tableSchema.indexes?.map(idx => idx.name) ?? [])];
					targetLayer.recordUpsert(newRowTuple, affectedIndexes, oldRowTuple);
					return {};
				}
			} else {
				throw new SqliterError("Unsupported arguments for mutation operation", StatusCode.ERROR);
			}
		} catch (e) {
			if (e instanceof ConstraintError && onConflict === ConflictResolution.IGNORE) {
				return {};
			}
			throw e;
		}
	}

	// Helper to check if a key satisfies plan bounds and equality, used by cursors/iterators
	public planAppliesToKeyForLayer(plan: ScanPlan, key: ModificationKey, comparator: (a:BTreeKey,b:BTreeKey)=>number, _schema: TableSchema): boolean {
		const keyForComparison = plan.indexName === 'primary' ? key as BTreeKey : (key as [BTreeKey, bigint])[0];
		if (plan.equalityKey !== undefined) {
			return comparator(keyForComparison, plan.equalityKey) === 0;
		}

		const firstColKey = ( () => {
			const bKey = plan.indexName === 'primary' ? key as BTreeKey : (key as [BTreeKey, bigint])[0];
			return Array.isArray(bKey) ? (bKey[0] as SqlValue) : bKey as SqlValue;
		})();

		if (firstColKey === null && (plan.lowerBound || plan.upperBound)) return false;

		if (plan.lowerBound && firstColKey !== null) {
			const cmp = compareSqlValues(firstColKey, plan.lowerBound.value);
			if (cmp < 0 || (cmp === 0 && plan.lowerBound.op === IndexConstraintOp.GT)) return false;
		}
		if (plan.upperBound && firstColKey !== null) {
			const cmp = compareSqlValues(firstColKey, plan.upperBound.value);
			if (cmp > 0 || (cmp === 0 && plan.upperBound.op === IndexConstraintOp.LT)) return false;
		}
		return true;
	}

}<|MERGE_RESOLUTION|>--- conflicted
+++ resolved
@@ -8,17 +8,9 @@
 import { isDeletionMarker, DELETED } from '../types.js';
 import { MemoryTableConnection } from './connection.js';
 import { Latches } from '../../../util/latches.js'; // Simple async lock
-<<<<<<< HEAD
-import { SqliterError, ConstraintError } from '../../../common/errors.js';
-import { StatusCode } from '../../../common/types.js';
-import { ConflictResolution } from '../../../common/constants.js';
-import { MemoryIndex, type IndexSpec } from '../index.js'; // Needed for index ops
-import { getAffinity } from '../../../schema/column.js'; // Needed for schema ops
-=======
 import { SqliteError, ConstraintError } from '../../../common/errors.js';
 import { StatusCode, ConflictResolution, IndexConstraintOp } from '../../../common/constants.js';
 import { MemoryIndex } from '../index.js'; // Needed for index ops
->>>>>>> 7b30ae68
 import type { ColumnDef } from '../../../parser/ast.js'; // Needed for schema ops
 import { buildColumnIndexMap, columnDefToSchema } from '../../../schema/table.js'; // Needed for schema ops
 import { compareSqlValues } from '../../../util/comparison.js'; // Import for comparison functions
@@ -620,16 +612,8 @@
 	// --- Schema Operations ---
 	// These need the management lock and potentially layer collapse checks
 
-<<<<<<< HEAD
-    // --- Schema Operations ---
-    // These need the management lock and potentially layer collapse checks
-
-    async addColumn(columnDef: ColumnDef): Promise<void> {
-		if (this.readOnly) throw new SqliterError(`Table '${this.tableName}' is read-only`, StatusCode.READONLY);
-=======
 	async addColumn(columnDef: ColumnDef): Promise<void> {
 		if (this.readOnly) throw new SqliteError(`Table '${this.tableName}' is read-only`, StatusCode.READONLY);
->>>>>>> 7b30ae68
 		const lockKey = `MemoryTable.SchemaChange:${this.schemaName}.${this.tableName}`;
 		const release = await Latches.acquire(lockKey);
 		try {
@@ -667,31 +651,16 @@
 	}
 
 	async dropColumn(columnName: string): Promise<void> {
-<<<<<<< HEAD
-		if (this.readOnly) throw new SqliterError(`Table '${this.tableName}' is read-only`, StatusCode.READONLY);
-        const lockKey = `MemoryTable.SchemaChange:${this.schemaName}.${this.tableName}`;
-=======
 		if (this.readOnly) throw new SqliteError(`Table '${this.tableName}' is read-only`, StatusCode.READONLY);
 		const lockKey = `MemoryTable.SchemaChange:${this.schemaName}.${this.tableName}`;
->>>>>>> 7b30ae68
 		const release = await Latches.acquire(lockKey);
 		try {
 			await this.ensureSchemaChangeSafety();
 			const colNameLower = columnName.toLowerCase();
 			const colIndex = this.tableSchema.columns.findIndex(c => c.name.toLowerCase() === colNameLower);
-<<<<<<< HEAD
-			if (colIndex === -1) {
-				throw new SqliterError(`Column not found: ${columnName}`, StatusCode.ERROR);
-			}
-			if (this.tableSchema.primaryKeyDefinition.some(def => def.index === colIndex)) {
-				throw new SqliterError(`Cannot drop column '${columnName}' because it is part of the primary key`, StatusCode.CONSTRAINT);
-			}
-			// TODO: Check secondary indexes
-=======
 			if (colIndex === -1) throw new SqliteError(`Column not found: ${columnName}`, StatusCode.ERROR);
 			if (this.tableSchema.primaryKeyDefinition.some(def => def.index === colIndex)) throw new SqliteError(`Cannot drop PK column: ${columnName}`, StatusCode.CONSTRAINT);
 			// TODO: Check secondary indexes using this column and prevent drop or drop them too.
->>>>>>> 7b30ae68
 
 			const oldTableSchema = this.tableSchema;
 			const updatedColumnsSchema = oldTableSchema.columns.filter((_, idx) => idx !== colIndex);
@@ -711,13 +680,8 @@
 	}
 
 	async renameColumn(oldName: string, newName: string): Promise<void> {
-<<<<<<< HEAD
-        if (this.readOnly) throw new SqliterError(`Table '${this.tableName}' is read-only`, StatusCode.READONLY);
-        const lockKey = `MemoryTable.SchemaChange:${this.schemaName}.${this.tableName}`;
-=======
 		if (this.readOnly) throw new SqliteError(`Table '${this.tableName}' is read-only`, StatusCode.READONLY);
 		const lockKey = `MemoryTable.SchemaChange:${this.schemaName}.${this.tableName}`;
->>>>>>> 7b30ae68
 		const release = await Latches.acquire(lockKey);
 		try {
 			await this.ensureSchemaChangeSafety();
@@ -769,15 +733,6 @@
 
 			if (oldTableKey === newTableKey) return; // No change
 
-<<<<<<< HEAD
-            // Check registry via module reference
-            if (!this.module || typeof this.module.tables?.has !== 'function' || typeof this.module.tables?.delete !== 'function' || typeof this.module.tables?.set !== 'function') {
-                throw new SqliterError("Cannot rename: Module context or table registry is invalid.", StatusCode.INTERNAL);
-            }
-            if (this.module.tables.has(newTableKey)) {
-                throw new SqliterError(`Cannot rename memory table: target name '${newName}' already exists in schema '${this.schemaName}'`);
-            }
-=======
 			// Check registry via module reference
 			if (!this.module || typeof this.module.tables?.has !== 'function' || typeof this.module.tables?.delete !== 'function' || typeof this.module.tables?.set !== 'function') {
 				throw new SqliteError("Cannot rename: Module context or table registry is invalid.", StatusCode.INTERNAL);
@@ -785,7 +740,6 @@
 			if (this.module.tables.has(newTableKey)) {
 				throw new SqliteError(`Cannot rename memory table: target name '${newName}' already exists in schema '${this.schemaName}'`);
 			}
->>>>>>> 7b30ae68
 
 			// Update registry
 			this.module.tables.delete(oldTableKey);
@@ -1013,12 +967,7 @@
 		}
 		const targetLayer = connection.pendingTransactionLayer;
 		if (!targetLayer) {
-<<<<<<< HEAD
-			// Should not happen after calling begin()
-			throw new SqliterError("Internal error: Pending transaction layer not found after begin.", StatusCode.INTERNAL);
-=======
 			throw new SqliteError("Internal error: Pending transaction layer not found after begin.", StatusCode.INTERNAL);
->>>>>>> 7b30ae68
 		}
 
 		try {
