--- conflicted
+++ resolved
@@ -1,20 +1,10 @@
 import { VirtualTableCursor } from "../cursor.js";
 import type { MemoryTable } from "./table.js";
-<<<<<<< HEAD
-import type { MemoryTableRow, BTreeKey } from "./types.js";
-import { StatusCode, type SqlValue } from "../../common/types.js";
-import type { SqliterContext } from "../../func/context.js";
-import { SqliterError } from "../../common/errors.js";
-import { MemoryIndex, type IndexSpec } from './index.js'; // Change to regular import for MemoryIndex
-import { IndexConstraintOp } from '../../common/constants.js';
-import type { IndexConstraint, IndexInfo } from '../indexInfo.js'; // Keep for filter signature
-=======
 import type { MemoryTableRow } from "./types.js";
 import { StatusCode, type SqlValue, type Row } from "../../common/types.js";
 import { SqliteError } from "../../common/errors.js";
 import { MemoryIndex, type IndexSpec } from './index.js';
 import type { IndexConstraint, IndexInfo } from '../indexInfo.js';
->>>>>>> 7b30ae68
 import type { MemoryTableConnection } from './layer/connection.js';
 import type { LayerCursorInternal } from './layer/cursor.js';
 import { type ScanPlan, buildScanPlanFromFilterInfo } from './layer/scan-plan.js';
@@ -41,224 +31,17 @@
 		this._isEof = true;
 	}
 
-<<<<<<< HEAD
-	/**
-	 * Creates the ScanPlan object based on filter arguments.
-	 * This logic was previously part of the old filter method.
-	 */
-	private buildScanPlan(
-		idxNum: number,
-		idxStr: string | null,
-		constraints: ReadonlyArray<{ constraint: IndexConstraint, argvIndex: number }>,
-		args: ReadonlyArray<SqlValue>,
-		indexInfo: IndexInfo // Pass the full IndexInfo from xBestIndex
-	): ScanPlan {
-		// --- Decode Index and Plan Type from idxNum ---
-		// This assumes the encoding used in MemoryTableModule.xBestIndex
-		// indexId = 0 for primary, > 0 for secondary index list + 1
-		// planType = 0: FULL_ASC, 1: FULL_DESC, 2: EQ, 3: RANGE_ASC, 4: RANGE_DESC
-		// const indexId = idxNum >> 3;
-		// const planType = idxNum & 0b111; // Mask last 3 bits
-
-		// --- Instead of decoding idxNum, let's parse idxStr which should contain necessary info ---
-		// Example idxStr: "idx=my_index(2);plan=3;ordCons=ASC;argvMap=[[1,0],[2,2]]"
-		let indexName: string | 'primary' = 'primary';
-		let descending = false;
-		let equalityKey: BTreeKey | undefined = undefined;
-		let lowerBound: ScanPlanRangeBound | undefined = undefined;
-		let upperBound: ScanPlanRangeBound | undefined = undefined;
-
-		// Parse idxStr (more robust than relying solely on idxNum encoding)
-		const params = new Map<string, string>();
-		idxStr?.split(';').forEach(part => {
-			const [key, value] = part.split('=', 2);
-			if (key && value !== undefined) {
-				params.set(key, value);
-			}
-		});
-
-		const idxNameMatch = params.get('idx')?.match(/^(.*?)\((\d+)\)$/);
-		if (idxNameMatch) {
-			indexName = idxNameMatch[1] === '_rowid_' || idxNameMatch[1] === '_primary_' ? 'primary' : idxNameMatch[1];
-			// const indexId = parseInt(idxNameMatch[2], 10); // We have the name now
-		} else {
-			// Default to primary if idxStr doesn't specify or is malformed
-			indexName = 'primary';
-			// REMOVED warnLog
-		}
-
-		const planTypeStr = params.get('plan');
-		const planType = planTypeStr ? parseInt(planTypeStr, 10) : 0; // Default to FULL_ASC
-
-		// Determine direction based on plan type or ordCons
-		const ordCons = params.get('ordCons');
-		if (ordCons) {
-			descending = ordCons === 'DESC';
-		} else {
-			descending = planType === 1 /* FULL_DESC */ || planType === 4 /* RANGE_DESC */;
-		}
-
-		// Extract EQ key or Range bounds based on plan type and argvMap
-		const argvMap = new Map<number, number>(); // Map argvIndex -> constraintIndex
-		params.get('argvMap')?.match(/\[(\d+),(\d+)\]/g)?.forEach(match => {
-			const parts = match.match(/\[(\d+),(\d+)\]/);
-			if (parts) {
-				argvMap.set(parseInt(parts[1], 10), parseInt(parts[2], 10));
-			}
-		});
-
-		if (planType === 2 /* EQ */) {
-			// Find the schema definition for the chosen index
-			const schema = this.table.getSchema();
-			if (!schema) {
-				throw new SqliterError("Internal Error: Table schema not available in cursor during plan building.", StatusCode.INTERNAL);
-			}
-
-			// Get index schema, handling both primary and secondary
-			const indexSchema = indexName === 'primary'
-				? { name: '_primary_', columns: schema.primaryKeyDefinition ?? [{ index: -1, desc: false }] }
-				: schema.indexes?.find(idx => idx.name === indexName);
-
-			// Special case for simple Primary Key EQ lookup (like WHERE a = 2)
-			// If plan is EQ, index is primary, and there's exactly one arg mapped
-			if (indexName === 'primary' && args.length === 1 && argvMap.size === 1) {
-				// Assume the single arg is the primary key value
-				equalityKey = args[0];
-				// REMOVED debugLog
-			} else if (indexSchema) {
-				// General case for EQ plans (composite keys or secondary indexes)
-				if (!indexSchema || !indexSchema.columns) {
-					throw new SqliterError(`Internal error: Index schema or columns not found for index '${indexName}'`, StatusCode.INTERNAL);
-				}
-
-				const keyParts: SqlValue[] = [];
-				let keyComplete = true;
-				for (let k = 0; k < indexSchema.columns.length; k++) {
-					const idxCol = indexSchema.columns[k].index;
-					let foundArg = false;
-
-					// Use argvMap first if available
-					if (argvMap.size > 0) {
-						for (let argIdx = 1; argIdx <= args.length; argIdx++) { // Iterate 1-based argvIndex
-							const constraintIdx = argvMap.get(argIdx);
-							if (constraintIdx !== undefined && constraintIdx < indexInfo.aConstraint.length) {
-								const constraint = indexInfo.aConstraint[constraintIdx];
-								if (constraint && constraint.iColumn === idxCol && constraint.op === IndexConstraintOp.EQ) {
-									keyParts.push(args[argIdx - 1]); // Use 0-based index for args array
-									foundArg = true;
-									break;
-								}
-							}
-						}
-					}
-
-					// Fallback: check constraints passed directly (might be redundant if argvMap is correct)
-					if (!foundArg) {
-						for (const cInfo of constraints) {
-							const c = cInfo.constraint;
-							if (c.iColumn === idxCol && c.op === IndexConstraintOp.EQ &&
-								cInfo.argvIndex > 0 && args.length >= cInfo.argvIndex) {
-								keyParts.push(args[cInfo.argvIndex - 1]);
-								foundArg = true;
-								break;
-							}
-						}
-					}
-
-					// If still not found after checking both, key is incomplete
-					if (!foundArg) {
-						keyComplete = false;
-						// REMOVED warnLog
-						break;
-					}
-				} // end for each column in index
-
-				if (keyComplete) {
-					equalityKey = keyParts.length === 1 && indexSchema.columns.length === 1 ? keyParts[0] : keyParts;
-					// REMOVED debugLog
-				} else {
-					// REMOVED warnLog
-					// No equalityKey set, will likely result in full scan if filter doesn't catch it
-				}
-			} else {
-				// REMOVED errorLog
-			}
-
-		} else if (planType === 3 /* RANGE_ASC */ || planType === 4 /* RANGE_DESC */) {
-			// Find the first column of the index
-			const schema = this.table.getSchema();
-			if (!schema) {
-				throw new SqliterError("Internal Error: Table schema not available in cursor during plan building.", StatusCode.INTERNAL);
-			}
-			const indexSchema = indexName === 'primary'
-				? { name: '_primary_', columns: schema.primaryKeyDefinition ?? [{ index: -1, desc: false }] }
-				: schema.indexes?.find(idx => idx.name === indexName);
-			const firstColIdx = indexSchema?.columns?.[0]?.index;
-
-			if (firstColIdx !== undefined) {
-				// Find bounds from used constraints (via argvMap)
-				for (const [argIdx, constraintIdx] of argvMap.entries()) {
-					if (constraintIdx < indexInfo.aConstraint.length) {
-						const constraint = indexInfo.aConstraint[constraintIdx];
-						if (constraint.iColumn === firstColIdx) {
-							const val = args[argIdx - 1]; // 0-based index for args array
-							const op = constraint.op;
-							if (op === IndexConstraintOp.GT || op === IndexConstraintOp.GE) {
-								if (!lowerBound || op > lowerBound.op) { // Prefer stricter bound (GT over GE)
-									lowerBound = { value: val, op: op };
-								}
-							} else if (op === IndexConstraintOp.LT || op === IndexConstraintOp.LE) {
-								if (!upperBound || op < upperBound.op) { // Prefer stricter bound (LT over LE)
-									upperBound = { value: val, op: op };
-								}
-							}
-						}
-					}
-				}
-				// Also check constraints directly (in case planner didn't map them)
-				constraints.forEach(cInfo => {
-					const c = cInfo.constraint;
-					if (c.iColumn === firstColIdx && cInfo.argvIndex > 0 && args.length >= cInfo.argvIndex) {
-						const val = args[cInfo.argvIndex - 1];
-						const op = c.op;
-						if (op === IndexConstraintOp.GT || op === IndexConstraintOp.GE) {
-							if (!lowerBound || op > lowerBound.op) { lowerBound = { value: val, op: op }; }
-						} else if (op === IndexConstraintOp.LT || op === IndexConstraintOp.LE) {
-							if (!upperBound || op < upperBound.op) { upperBound = { value: val, op: op }; }
-						}
-					}
-				});
-			}
-		}
-
-		return {
-			indexName,
-			descending,
-			equalityKey,
-			lowerBound,
-			upperBound,
-			idxNum: idxNum, // Keep original values for reference/debugging
-			idxStr: idxStr
-		};
-=======
 	private reset(): void {
 		if (this.internalCursor) { this.internalCursor.close(); this.internalCursor = null; }
 		this._isEof = true; this.plan = null; this.isUsingSorter = false;
 		this.sorterResults = []; this.sorterIndex = -1;
 		// ephemeralSortingIndex is managed by the VDBE/Sort opcode lifecycle
->>>>>>> 7b30ae68
 	}
 
 	async createAndPopulateSorterIndex(sortInfo: P4SortKey): Promise<void> {
 		debugLog("MemoryTableCursor: Creating sorter index spec: %O", sortInfo);
 		const schema = this.table.getSchema();
-<<<<<<< HEAD
-		if (!schema) {
-			throw new SqliterError("Cannot create sorter index: Table schema not found.", StatusCode.INTERNAL);
-		}
-=======
 		if (!schema) throw new SqliteError("Cannot create sorter: Table schema not found.", StatusCode.INTERNAL);
->>>>>>> 7b30ae68
 		const sortIndexSpec: IndexSpec = {
 			name: `_sorter_idx_${Date.now()}`,
 			columns: sortInfo.keyIndices.map((colIndex, i) => ({ index: colIndex, desc: sortInfo.directions[i] ?? false, collation: sortInfo.collations?.[i] ?? 'BINARY' })),
@@ -356,98 +139,20 @@
 			if (this.sorterIndex >= 0 && this.sorterIndex < this.sorterResults.length) {
 				currentMemoryTableRow = this.sorterResults[this.sorterIndex];
 			}
-<<<<<<< HEAD
-			return this.sorterResults[this.sorterIndex];
-		} else {
-			return this.internalCursor?.getCurrentRow() ?? null;
-		}
-	}
-
-	column(context: SqliterContext, columnIndex: number): number {
-		const row = this.getCurrentRow();
-		if (!row) {
-			// Per SQLite docs, behavior is undefined if called when EOF.
-			// Returning NULL seems safest.
-			// warnLog("MemoryTableCursor.column() called while EOF.");
-			context.resultNull();
-			return StatusCode.OK; // Or MISUSE? OK seems standard.
-		}
-
-		const schema = this.table.getSchema();
-		if (!schema) {
-			context.resultError("Internal error: Table schema not available in cursor", StatusCode.INTERNAL);
-			return StatusCode.INTERNAL;
-		}
-
-		if (columnIndex === -1) {
-			// Requesting rowid
-			context.resultInt64(row._rowid_);
-			return StatusCode.OK;
-		}
-
-		if (columnIndex < 0 || columnIndex >= schema.columns.length) {
-			context.resultError(`Invalid column index ${columnIndex}`, StatusCode.RANGE);
-			return StatusCode.RANGE;
-		}
-		const columnName = schema.columns[columnIndex].name;
-
-		// Access row property. Handle potential missing columns gracefully (e.g., after ALTER ADD).
-		const value = Object.prototype.hasOwnProperty.call(row, columnName) ? row[columnName] : null;
-		context.resultValue(value ?? null); // Ensure null is passed if property is undefined
-		return StatusCode.OK;
-	}
-
-	async rowid(): Promise<bigint> {
-		const row = this.getCurrentRow();
-		if (row === null) {
-			// Match SQLite C API behavior - accessing rowid when EOF is an error
-			throw new SqliterError("Cursor is not pointing to a valid row", StatusCode.MISUSE);
-=======
 		} else if (this.internalCursor) {
 			currentMemoryTableRow = this.internalCursor.getCurrentRowObject();
 		}
 		if (currentMemoryTableRow === null) {
 			throw new SqliteError("Cursor is not pointing to a valid row for rowid()", StatusCode.MISUSE);
->>>>>>> 7b30ae68
 		}
 		return currentMemoryTableRow[0]; // rowid from tuple
 	}
 
 	async close(): Promise<void> {
-<<<<<<< HEAD
-		// Ensure sorter index is cleared if it was temporary
-		if (this.ephemeralSortingIndex) {
-			// No need to explicitly drop from manager as it wasn't added there.
-			// GC should handle the MemoryIndex instance.
-			this.ephemeralSortingIndex = null;
-		}
-		this.reset(); // Reset handles internal cursor close
-	}
-
-	// --- Optional Seek Methods --- //
-	// Seek operations are complex with the layer model and internal cursors.
-	// Implementing them efficiently would likely require modifications to the
-	// LayerCursorInternal interface and implementations.
-	// For now, leave them as not implemented.
-
-	async seekRelative(_offset: number): Promise<boolean> {
-		// Use namespaced warn logger
-		// REMOVED warnLog
-		throw new SqliterError(`seekRelative not implemented by MemoryTableCursor (layered)`, StatusCode.INTERNAL);
-	}
-
-	async seekToRowid(_rowid: bigint): Promise<boolean> {
-		// Use namespaced warn logger
-		// REMOVED warnLog
-		throw new SqliterError(`seekToRowid not implemented by MemoryTableCursor (layered)`, StatusCode.INTERNAL);
-	}
-}
-=======
 		this.ephemeralSortingIndex = null;
 		this.reset();
 	}
 
 	async seekRelative(_offset: number): Promise<boolean> { log('seekRelative not implemented'); throw new SqliteError(`seekRelative not implemented`, StatusCode.INTERNAL); }
 	async seekToRowid(_rowid: bigint): Promise<boolean> { log('seekToRowid not implemented'); throw new SqliteError(`seekToRowid not implemented`, StatusCode.INTERNAL); }
-}
->>>>>>> 7b30ae68
+}