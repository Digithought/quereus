// src/vtab/memory/table.ts
import { VirtualTable } from '../table.js';
import type { VirtualTableCursor } from '../cursor.js'; // Restored for xOpen
import type { VirtualTableModule, SchemaChangeInfo } from '../module.js';
import type { Database } from '../../core/database.js';
import type { SqlValue, Row } from '../../common/types.js';
import { type TableSchema, type IndexSchema } from '../../schema/table.js';
import { MemoryTableManager } from './layer/manager.js';
import type { MemoryTableConnection } from './layer/connection.js';
<<<<<<< HEAD
import { MemoryTableCursor } from './cursor.js';
import { SqliterError } from '../../common/errors.js';
import { StatusCode } from '../../common/types.js';
=======
import { MemoryTableCursor } from './cursor.js'; // Restored for xOpen
import { SqliteError } from '../../common/errors.js';
import { StatusCode } from '../../common/constants.js';
>>>>>>> 7b30ae68
import { createLogger } from '../../common/logger.js';
import type { FilterInfo } from '../filter-info.js';
import { buildScanPlanFromFilterInfo } from './layer/scan-plan.js';

const log = createLogger('vtab:memory:table');
const errorLog = log.extend('error');

/**
 * Represents a connection-specific instance of an in-memory table using the layer-based MVCC model.
 * This class acts as a thin wrapper around the shared MemoryTableManager,
 * holding the connection state.
 */
export class MemoryTable extends VirtualTable {
	/** @internal The shared manager handling layers, schema, and global state */
	public readonly manager: MemoryTableManager;
	/** @internal Connection state specific to this table instance (lazily initialized) */
	private connection: MemoryTableConnection | null = null;

	/**
	 * @internal - Use MemoryTableModule.xConnect or xCreate
	 * Creates a connection-specific instance linked to a manager.
	 */
	constructor(
		db: Database,
		module: VirtualTableModule<any, any>,
		manager: MemoryTableManager // Pass the shared manager instance
	) {
		// Use manager's schema and name for the base class constructor
		super(db, module, manager.schemaName, manager.tableName);
		this.manager = manager;
		// Set the tableSchema directly from the manager's current canonical schema
		// This ensures the VirtualTable base class has the correct schema reference.
		this.tableSchema = manager.tableSchema;
	}

	/** Returns the canonical schema from the manager */
	getSchema(): TableSchema | undefined {
		// Always return the potentially updated schema from the manager
		return this.manager.tableSchema;
	}

	/** Checks read-only status via the manager */
	isReadOnly(): boolean {
		// Access readOnly via a public method on the manager
		return this.manager.isReadOnly();
	}

	/** Ensures the connection to the manager is established */
	private ensureConnection(): MemoryTableConnection {
		if (!this.connection) {
			// Establish connection state with the manager upon first use
			this.connection = this.manager.connect();
		}
		return this.connection;
	}

	/**
	 * Opens a cursor for this connection's view of the table.
	 */
	async xOpen(): Promise<VirtualTableCursor<this>> {
		const conn = this.ensureConnection();
		return new MemoryTableCursor(this, conn);
	}

	// New xQuery method for direct async iteration
	async* xQuery(filterInfo: FilterInfo): AsyncIterable<[rowid: bigint, row: Row]> {
		const conn = this.ensureConnection();
		const currentSchema = this.getSchema();
		if (!currentSchema) {
			errorLog("MemoryTable.xQuery: Table schema is undefined. Cannot proceed.");
			yield* []; return;
		}
		const plan = buildScanPlanFromFilterInfo(filterInfo, currentSchema);
		log('MemoryTable.xQuery invoked, plan: %O', plan);

		const cursor = conn.createLayerCursor(plan);
		try {
			while (!cursor.isEof()) {
				const rowObject = cursor.getCurrentRowObject(); // This is MemoryTableRow
				if (rowObject) {
					yield [rowObject[0], rowObject[1]]; // Yield [rowid, data_array]
				}
				await cursor.next();
			}
		} finally {
			await cursor.close();
		}
	}

	// Note: xBestIndex is handled by the MemoryTableModule, not the table instance.

	/** Performs mutation through the connection's transaction layer */
	async xUpdate(values: SqlValue[], rowid: bigint | null): Promise<{ rowid?: bigint; }> {
		const conn = this.ensureConnection();
		// Delegate mutation to the manager, passing the connection state
		return this.manager.performMutation(conn, values, rowid);
	}

	/** Begins a transaction for this connection */
	async xBegin(): Promise<void> {
		this.ensureConnection().begin();
	}

	/** Commits this connection's transaction */
	async xCommit(): Promise<void> {
		// Only commit if a connection has actually been established
		if (this.connection) {
			await this.connection.commit();
		}
	}

	/** Rolls back this connection's transaction */
	async xRollback(): Promise<void> {
		// Only rollback if a connection has actually been established
		if (this.connection) {
			this.connection.rollback();
		}
	}

	/** Sync operation (currently no-op for memory table layers) */
	async xSync(): Promise<void> {
		// This might trigger background collapse in the manager in the future
		// await this.manager.tryCollapseLayers(); // Optional: trigger collapse on sync?
		return Promise.resolve();
	}

	/** Renames the underlying table via the manager */
	async xRename(newName: string): Promise<void> {
		await this.manager.renameTable(newName);
		// Update this instance's schema reference after rename
		this.tableSchema = this.manager.tableSchema;
	}

	// --- Savepoint operations ---
	async xSavepoint(savepointIndex: number): Promise<void> {
		const conn = this.ensureConnection();
		conn.createSavepoint(savepointIndex);
	}

	async xRelease(savepointIndex: number): Promise<void> {
		if (!this.connection) return; // No connection, no savepoints to release
		this.connection.releaseSavepoint(savepointIndex);
	}

	async xRollbackTo(savepointIndex: number): Promise<void> {
		if (!this.connection) return; // No connection, no savepoints to rollback to
		this.connection.rollbackToSavepoint(savepointIndex);
	}
	// --- End Savepoint operations ---


	/** Handles schema changes via the manager */
	async xAlterSchema(changeInfo: SchemaChangeInfo): Promise<void> {
		try {
			// Delegate directly to the manager's schema modification methods
			switch (changeInfo.type) {
				case 'addColumn':
					await this.manager.addColumn(changeInfo.columnDef);
					break;
				case 'dropColumn':
					await this.manager.dropColumn(changeInfo.columnName);
					break;
				case 'renameColumn':
					await this.manager.renameColumn(changeInfo.oldName, changeInfo.newName);
					break;
				default: {
					// This should not happen if types are correct
					const exhaustiveCheck: never = changeInfo;
					throw new SqliterError(`Unhandled schema change type: ${(exhaustiveCheck as any)?.type}`, StatusCode.INTERNAL);
				}
			}
			// Update this instance's schema reference after alteration succeeds
			this.tableSchema = this.manager.tableSchema;
		} catch (e) {
			errorLog(`Failed to apply schema change (%s) to %s: %O`, (changeInfo as any).type, this.tableName, e);
			// Refresh schema reference in case of partial failure?
			this.tableSchema = this.manager.tableSchema;
			throw e; // Re-throw the error
		}
	}

	/** Disconnects this connection instance from the manager */
	async xDisconnect(): Promise<void> {
		if (this.connection) {
			// Manager handles cleanup and potential layer collapse trigger
			this.manager.disconnect(this.connection.connectionId);
			this.connection = null; // Clear connection reference on this instance
		}
	}

	// --- Index DDL methods delegate to the manager ---
	async xCreateIndex(indexInfo: IndexSchema): Promise<void> {
		await this.manager.createIndex(indexInfo);
		// Update schema reference
		this.tableSchema = this.manager.tableSchema;
	}

	async xDropIndex(indexName: string): Promise<void> {
		await this.manager.dropIndex(indexName);
		// Update schema reference
		this.tableSchema = this.manager.tableSchema;
	}
	// --- End Index DDL methods ---
}

// Helper function (moved from MemoryTableCursor and adapted)
// function buildScanPlanInternal(filterInfo: FilterInfo, tableSchema: TableSchema): ScanPlan { ... MOVED ... }

<|MERGE_RESOLUTION|>--- conflicted
+++ resolved
@@ -7,15 +7,9 @@
 import { type TableSchema, type IndexSchema } from '../../schema/table.js';
 import { MemoryTableManager } from './layer/manager.js';
 import type { MemoryTableConnection } from './layer/connection.js';
-<<<<<<< HEAD
-import { MemoryTableCursor } from './cursor.js';
-import { SqliterError } from '../../common/errors.js';
-import { StatusCode } from '../../common/types.js';
-=======
 import { MemoryTableCursor } from './cursor.js'; // Restored for xOpen
 import { SqliteError } from '../../common/errors.js';
 import { StatusCode } from '../../common/constants.js';
->>>>>>> 7b30ae68
 import { createLogger } from '../../common/logger.js';
 import type { FilterInfo } from '../filter-info.js';
 import { buildScanPlanFromFilterInfo } from './layer/scan-plan.js';
