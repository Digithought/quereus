--- conflicted
+++ resolved
@@ -690,7 +690,11 @@
 			}
 			// -------------------------
 
-<<<<<<< HEAD
+			case Opcode.Halt: {
+				this.done = true;
+				break;
+			}
+
 			// --- Window Function Frame Opcodes ---
 			case Opcode.MaxPtr: { // p1=ptrRegA, p2=ptrRegB, p3=targetReg
 				const ptrA = this._getMemValue(p1);
@@ -1091,10 +1095,6 @@
 
 				// Store the final result (either retrieved value or default value)
 				this._setMem(resultReg, targetValue);
-=======
-			case Opcode.Halt: {
-				this.done = true;
->>>>>>> 53e0874f
 				break;
 			}
 
