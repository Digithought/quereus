--- conflicted
+++ resolved
@@ -2,11 +2,8 @@
 import type { SqlValue } from '../common/types';
 import type { FunctionSchema } from '../schema/function';
 import type { TableSchema } from '../schema/table';
-<<<<<<< HEAD
+import type { ConflictResolution } from '../common/constants';
 import type * as AST from '../parser/ast';
-=======
-import type { ConflictResolution } from '../common/constants';
->>>>>>> 53e0874f
 
 /**
  * Represents a single instruction in the VDBE program.
@@ -89,7 +86,16 @@
 	type: 'sortkey';
 }
 
-<<<<<<< HEAD
+/** P4 operand for Opcode.VUpdate */
+export interface P4Update {
+	/** Conflict resolution strategy */
+	onConflict: ConflictResolution;
+	/** The schema of the table being updated */
+	table: TableSchema;
+	/** Discriminant type */
+	type: 'update';
+}
+
 // Add more P4 types as needed (P4_MEM, P4_INTARRAY, P4_SUBPROGRAM, etc.)
 
 /** P4 operand for Opcode.AggFrame */
@@ -118,17 +124,4 @@
 	type: 'lagleadinfo';
 	currRowPtrReg: number; // Register holding the pointer/rowid of the current row being processed
 	argColIdx: number; // Index of the argument column in the sorter row
-}
-=======
-/** P4 operand for Opcode.VUpdate */
-export interface P4Update {
-	/** Conflict resolution strategy */
-	onConflict: ConflictResolution;
-	/** The schema of the table being updated */
-	table: TableSchema;
-	/** Discriminant type */
-	type: 'update';
-}
-
-// Add more P4 types as needed (P4_MEM, P4_INTARRAY, P4_SUBPROGRAM, etc.)
->>>>>>> 53e0874f
+}