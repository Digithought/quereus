<<<<<<< HEAD
import type { Compiler } from "./compiler.js";
import type * as AST from "../parser/ast.js";
import { StatusCode, SqlDataType } from "../common/constants.js";
import { SqliteError } from "../common/errors.js";
import { Opcode } from '../vdbe/opcodes.js';
import type { VirtualTable } from "../vtab/table.js";
import type { ViewSchema } from '../schema/view.js';
import type { Schema } from '../schema/schema.js';
import { Parser } from "../parser/parser.js";
import type { SqlValue } from "../common/types.js";
import type { BaseModuleConfig } from '../vtab/module.js';
import type { Expression } from '../parser/ast.js';
import type { P4SchemaChange } from "../vdbe/instruction.js";
import { type IndexSchema, type TableSchema } from "../schema/table.js";
import type { ColumnSchema } from "../schema/column.js";
=======
import type { Compiler } from "./compiler";
import type * as AST from "../parser/ast";
import { StatusCode, SqlDataType } from "../common/constants";
import { SqliteError } from "../common/errors";
import { createTableToString } from "../util/ddl-stringify";
import { Opcode } from '../vdbe/opcodes';
import type { Database } from '../core/database';
import type { VirtualTable } from "../vtab/table";
import type { ViewSchema } from '../schema/view';
import type { Schema } from '../schema/schema';
import { Parser } from "../parser/parser";
import type { SqlValue } from "../common/types";
import type { BaseModuleConfig } from '../vtab/module';
import type { Expression } from '../parser/ast';
import type { P4SchemaChange } from "../vdbe/instruction";
import type { VirtualTableModule } from "../vtab/module";
import { columnDefToSchema, type IndexSchema, type TableSchema, RowOp, opsToMask, type RowOpMask } from "../schema/table";
import type { ColumnSchema } from "../schema/column";
>>>>>>> 55004ba6

// Define local interfaces if not exported/importable easily
interface MemoryTableConfig extends BaseModuleConfig {
	columns: { name: string, type: SqlDataType, collation?: string }[];
	primaryKey?: ReadonlyArray<{ index: number; desc: boolean }>;
	checkConstraints?: ReadonlyArray<{ name?: string, expr: Expression, operations: RowOpMask }>;
	readOnly?: boolean;
}
interface JsonConfig extends BaseModuleConfig {
	jsonSource: SqlValue;
	rootPath?: SqlValue;
}

export function compileCreateTableStatement(compiler: Compiler, stmt: AST.CreateTableStmt): void {
	const db = compiler.db;
	const schemaName = stmt.table.schema || 'main';
	const tableName = stmt.table.name;
	let moduleName: string;
	let moduleArgs: string[] = [];
	let usingExplicitModule = false;
	// let explicitMemoryModule = false; // Not needed with current logic

	// Determine module and args source
	if (stmt.moduleName) {
		moduleName = stmt.moduleName;
		moduleArgs = stmt.moduleArgs || [];
		usingExplicitModule = true;
		// explicitMemoryModule = moduleName.toLowerCase() === 'memory';
	} else {
		const defaultVtab = db.getDefaultVtabModule();
		moduleName = defaultVtab.name;
		// Default args are prepended IF specific module args aren't given via USING
		moduleArgs = [...defaultVtab.args];
	}

	const moduleInfo = db._getVtabModule(moduleName);
	if (!moduleInfo) {
		throw new SqliteError(`No virtual table module named '${moduleName}'`, StatusCode.ERROR, undefined, stmt.loc?.start.line, stmt.loc?.start.column);
	}

	// --- Construct Module Options (TConfig) ---
	let options: BaseModuleConfig;

	try {
		if (moduleName.toLowerCase() === 'memory') {
			let columns: { name: string, type: SqlDataType, collation?: string }[];
			let primaryKey: ReadonlyArray<{ index: number; desc: boolean }> | undefined;
			let checkConstraints: { name?: string, expr: Expression, operations: RowOpMask }[] = [];

			if (usingExplicitModule) {
				// Case: CREATE TABLE ... USING memory('CREATE TABLE ...');
				if (moduleArgs.length === 0 || !moduleArgs[0].trim().toUpperCase().startsWith('CREATE TABLE')) {
					throw new Error("When using 'USING memory(...)', the first argument must be the CREATE TABLE DDL string.");
				}
				const ddlString = moduleArgs[0];
				const parser = new Parser();
				const parsedAst = parser.parse(ddlString);
				if (parsedAst.type !== 'createTable') {
					throw new Error("Argument provided to 'USING memory(...)' did not parse as a CREATE TABLE statement.");
				}
				const createTableAst = parsedAst as AST.CreateTableStmt;
				// TODO: Extract collation from AST if needed
				columns = createTableAst.columns.map(c => ({ name: c.name, type: getAffinityFromTypeName(c.dataType) }));
				primaryKey = parsePrimaryKeyFromAst(createTableAst.columns, createTableAst.constraints);
				// Gather checks from parsed DDL AST
				createTableAst.columns.forEach(colDef => {
					colDef.constraints?.forEach(con => {
						if (con.type === 'check' && con.expr) {
							checkConstraints.push({ name: con.name, expr: con.expr, operations: opsToMask(con.operations) });
						}
					});
				});
				createTableAst.constraints?.forEach(con => {
					if (con.type === 'check' && con.expr) {
						checkConstraints.push({ name: con.name, expr: con.expr, operations: opsToMask(con.operations) });
					}
				});
				// TODO: Parse readOnly from subsequent args if desired? e.g., USING memory(ddl, 'readOnly=true')
			} else {
				// Case: CREATE TABLE ... ; (Implicitly uses default memory module)
				// Use columns/constraints directly from the main statement's AST
				if (!stmt.columns || stmt.columns.length === 0) {
					throw new Error("Cannot create implicit memory table without column definitions.");
				}
				// TODO: Extract collation from AST if needed
				columns = stmt.columns.map(c => ({ name: c.name, type: getAffinityFromTypeName(c.dataType) }));
				primaryKey = parsePrimaryKeyFromAst(stmt.columns, stmt.constraints || []);
				// Gather checks from main statement AST
				stmt.columns.forEach(colDef => {
					colDef.constraints?.forEach(con => {
						if (con.type === 'check' && con.expr) {
							checkConstraints.push({ name: con.name, expr: con.expr, operations: opsToMask(con.operations) });
						}
					});
				});
				stmt.constraints?.forEach(con => {
					if (con.type === 'check' && con.expr) {
						checkConstraints.push({ name: con.name, expr: con.expr, operations: opsToMask(con.operations) });
					}
				});
			}

			options = {
				columns: Object.freeze(columns),
				primaryKey: primaryKey,
				checkConstraints: Object.freeze(checkConstraints),
				readOnly: false // Default readOnly, could be configurable later
			} as MemoryTableConfig;

		} else if (moduleName.toLowerCase() === 'json_each' || moduleName.toLowerCase() === 'json_tree') {
			// Expects 1 or 2 args: jsonSource, [rootPath]
			if (moduleArgs.length < 1 || moduleArgs.length > 2) {
				throw new Error(`${moduleName} requires 1 or 2 arguments (jsonSource, [rootPath])`);
			}
			options = {
				jsonSource: moduleArgs[0], // Assume string args are handled correctly later
				rootPath: moduleArgs[1]
			} as JsonConfig;
		} else {
			// Generic module - pass empty config for now
			// The module's xCreate needs to handle this or expect specific arg parsing
			console.warn(`Compiler creating generic BaseModuleConfig for module '${moduleName}'. Module may need specific argument parsing.`);
			options = {}; // Empty BaseModuleConfig
		}
	} catch (e: any) {
		throw new SqliteError(`Failed to parse arguments for module '${moduleName}': ${e.message}`, StatusCode.ERROR, e instanceof Error ? e : undefined, stmt.loc?.start.line, stmt.loc?.start.column);
	}
	// --- End Construct Module Options ---

	let tableInstance: VirtualTable;
	try {
		// Call xCreate with the new signature
		tableInstance = moduleInfo.module.xCreate(
			db,
			moduleInfo.auxData,
			moduleName, // Pass explicit moduleName
			schemaName, // Pass explicit schemaName
			tableName,  // Pass explicit tableName
			options     // Pass constructed options object
		);
	} catch (e: any) {
		const message = e instanceof Error ? e.message : String(e);
		const code = e instanceof SqliteError ? e.code : StatusCode.ERROR;
		throw new SqliteError(`Module '${moduleName}' xCreate failed for table '${tableName}': ${message}`, code, e instanceof Error ? e : undefined, stmt.loc?.start.line, stmt.loc?.start.column);
	}

	const schema = db.schemaManager.getSchema(schemaName);
	if (!schema) {
		throw new SqliteError(`Internal error: Schema '${schemaName}' not found during CREATE TABLE.`, StatusCode.INTERNAL);
	}

	if (schema.getTable(tableName)) {
		if (stmt.ifNotExists) {
			console.log(`Skipping CREATE TABLE: Table ${schemaName}.${tableName} already exists (IF NOT EXISTS).`);
			compiler.emit(Opcode.Noop, 0, 0, 0, null, 0, `CREATE TABLE ${tableName} (skipped IF NOT EXISTS)`);
			return;
		} else {
			throw new SqliteError(`Table ${schemaName}.${tableName} already exists`, StatusCode.ERROR, undefined, stmt.table.loc?.start.line, stmt.table.loc?.start.column);
		}
	}

	if (!tableInstance.tableSchema) {
		throw new SqliteError(`Module '${moduleName}' xCreate did not provide a tableSchema for '${tableName}'.`, StatusCode.INTERNAL);
	}
	if (tableInstance.tableSchema.schemaName.toLowerCase() !== schemaName.toLowerCase()) {
		console.warn(`VTab module ${moduleName} created table ${tableName} in schema ${tableInstance.tableSchema.schemaName}, but expected ${schemaName}.`);
		(tableInstance.tableSchema as any).schemaName = schemaName;
	}
	if (!tableInstance.tableSchema.vtabModuleName) {
		(tableInstance.tableSchema as any).vtabModuleName = moduleName;
	}
	if (!tableInstance.tableSchema.vtabArgs) {
		(tableInstance.tableSchema as any).vtabArgs = Object.freeze(moduleArgs);
	}

	schema.addTable(tableInstance.tableSchema);

	console.log(`Successfully created table ${schemaName}.${tableName} using module ${moduleName}`);
	compiler.emit(Opcode.Noop, 0, 0, 0, null, 0, `CREATE TABLE ${tableName}`);
}

export function compileCreateIndexStatement(compiler: Compiler, stmt: AST.CreateIndexStmt): void {
	const db = compiler.db;
	const schemaName = stmt.table.schema || 'main';
	const tableName = stmt.table.name;
	const indexName = stmt.index.name;

	// Find the table schema
	const tableSchema = db.schemaManager.getTable(schemaName, tableName);
	if (!tableSchema) {
		throw new SqliteError(`no such table: ${tableName}`, StatusCode.ERROR, undefined, stmt.table.loc?.start.line, stmt.table.loc?.start.column);
	}
	// Check if it's a virtual table
	if (!tableSchema.isVirtual || !tableSchema.vtabModule) {
		throw new SqliteError(`Cannot create index on non-virtual table or VTab without module: ${tableName}`, StatusCode.ERROR, undefined, stmt.table.loc?.start.line, stmt.table.loc?.start.column);
	}

	// Check if the virtual table prototype supports xCreateIndex
	// We check the prototype because the instance might not be connected yet.
	// This assumes the module correctly implements the method on its instances.
	if (typeof (tableSchema.vtabModule as any)?.prototype?.xCreateIndex !== 'function') {
		throw new SqliteError(`Virtual table module '${tableSchema.vtabModuleName}' for table '${tableName}' does not support CREATE INDEX.`, StatusCode.ERROR, undefined, stmt.table.loc?.start.line, stmt.table.loc?.start.column);
	}

	// Convert AST columns to IndexSchema columns
	const indexColumns = stmt.columns.map((indexedCol: AST.IndexedColumn) => {
		if (indexedCol.expr) {
			throw new SqliteError(`Indices on expressions are not supported yet.`, StatusCode.ERROR, undefined, indexedCol.expr.loc?.start.line, indexedCol.expr.loc?.start.column);
		}
		const colName = indexedCol.name;
		if (!colName) {
			// Should not happen if expr is checked first
			throw new SqliteError(`Indexed column must be a simple column name.`, StatusCode.ERROR);
		}
		const tableColIndex = tableSchema.columnIndexMap.get(colName.toLowerCase());
		if (tableColIndex === undefined) {
			throw new SqliteError(`Column '${colName}' not found in table '${tableName}'`, StatusCode.ERROR, undefined, stmt.loc?.start.line, stmt.loc?.start.column);
		}
		const tableColSchema = tableSchema.columns[tableColIndex];
		return {
			index: tableColIndex,
			desc: indexedCol.direction === 'desc',
			collation: tableColSchema.collation // Inherit collation from table column for now
		};
	});

	// Construct the IndexSchema object
	const indexSchema: IndexSchema = {
		name: indexName,
		columns: Object.freeze(indexColumns),
		// unique: stmt.isUnique, // Add if needed
		// where: stmt.where ? stringifyExpr(stmt.where) : undefined, // Add if needed
	};

	// Allocate a cursor for the target table
	let cursorIdx = -1;
	for (const [idx, schema] of compiler.tableSchemas.entries()) {
		if (schema === tableSchema) {
			cursorIdx = idx;
			break;
		}
	}
	if (cursorIdx === -1) {
		cursorIdx = compiler.allocateCursor();
		compiler.tableSchemas.set(cursorIdx, tableSchema);
		// Use OpenWrite as CREATE INDEX modifies the VTab state
		compiler.emit(Opcode.OpenWrite, cursorIdx, 0, 0, tableSchema, 0, `Open VTab ${tableName} for CREATE INDEX`);
	} else {
		// Re-open if already open (might be needed if used earlier in a multi-stmt script)
		compiler.emit(Opcode.OpenWrite, cursorIdx, 0, 0, tableSchema, 0, `Re-Open VTab ${tableName} for CREATE INDEX`);
	}

	// Emit the VCreateIndex opcode
	compiler.emit(Opcode.VCreateIndex, cursorIdx, 0, 0, indexSchema, 0, `CREATE INDEX ${indexName} ON ${tableName}`);

	// Close the cursor
	compiler.emit(Opcode.Close, cursorIdx, 0, 0, null, 0, `Close VTab cursor after CREATE INDEX`);

	// Invalidate schema cache as structure changed
	compiler.emit(Opcode.SchemaInvalidate, 0, 0, 0, null, 0, `Invalidate schema after CREATE INDEX`);
}

export function compileCreateViewStatement(compiler: Compiler, stmt: AST.CreateViewStmt): void {
	const schemaName = stmt.view.schema ?? compiler.db.schemaManager.getCurrentSchemaName();
	const viewName = stmt.view.name;

	// Get target schema
	let schema: Schema;
	try {
		schema = compiler.db.schemaManager.getSchemaOrFail(schemaName);
	} catch (e) {
		const foundSchema = compiler.db.schemaManager.getSchema(schemaName);
		if (!foundSchema) {
			throw new SqliteError(`Schema '${schemaName}' not found`, StatusCode.ERROR);
		}
		schema = foundSchema;
	}

	// Check for existing table/view
	const existingItem = schema.getTable(viewName) ?? schema.getView(viewName);
	if (existingItem) {
		if (stmt.ifNotExists) {
			// Item exists, but IF NOT EXISTS is specified, so it's a no-op.
			compiler.emit(Opcode.Noop, 0, 0, 0, null, 0, `View ${schemaName}.${viewName} already exists (IF NOT EXISTS)`);
			return;
		} else {
			const itemType = ('selectAst' in existingItem) ? 'view' : 'table'; // Check if it's a view or table
			throw new SqliteError(`cannot create ${itemType} ${viewName}: already exists in schema ${schema.name}`, StatusCode.ERROR);
		}
	}

	// Create the ViewSchema object
	const viewSchema: ViewSchema = {
		name: viewName,
		schemaName: schema.name, // Use the actual schema name
		sql: compiler.sql, // Store the original SQL statement text
		selectAst: stmt.select, // Store the parsed SELECT AST
		columns: stmt.columns ? Object.freeze(stmt.columns) : undefined, // Store explicit columns if provided
	};

	// Add the view to the schema
	try {
		schema.addView(viewSchema);
	} catch (e: any) {
		// Catch potential conflicts thrown by schema.addView
		if (e instanceof SqliteError) {
			throw e; // Re-throw schema-level conflict errors
		} else {
			throw new SqliteError(`Error adding view ${viewName} to schema ${schema.name}: ${e.message}`, StatusCode.INTERNAL);
		}
	}

	// CREATE VIEW doesn't produce executable VDBE code itself, just modifies schema
	compiler.emit(Opcode.Noop, 0, 0, 0, null, 0, `Schema definition for VIEW ${schemaName}.${viewName}`);
}

/**
 * Compiles a DROP statement (TABLE, INDEX, VIEW).
 */
export function compileDropStatement(compiler: Compiler, stmt: AST.DropStmt): void {
	const schemaName = stmt.name.schema ?? compiler.db.schemaManager.getCurrentSchemaName();
	const objectName = stmt.name.name;

	let success = false;
	let itemType = stmt.objectType; // 'table', 'view', 'index'

	try {
		switch (stmt.objectType) {
			case 'table':
				success = compiler.db.schemaManager.dropTable(schemaName, objectName);
				break;
			case 'view':
				success = compiler.db.schemaManager.dropView(schemaName, objectName);
				break;
			case 'index': {
				// Find the schema and check if it's a virtual table index
				// We need the table schema to find the VTab instance
				// This requires iterating tables to find which one owns the index, which is inefficient.
				// TODO: Improve schema management to track index->table relationship.
				let tableSchema: TableSchema | undefined;
				const schema = compiler.db.schemaManager.getSchema(schemaName);
				if (schema) {
					for (const ts of schema.getAllTables()) {
						if (ts.indexes?.some(idx => idx.name.toLowerCase() === objectName.toLowerCase())) {
							tableSchema = ts;
							break;
						}
					}
				}

				if (!tableSchema) {
					if (!stmt.ifExists) throw new SqliteError(`no such index: ${objectName}`, StatusCode.ERROR);
					compiler.emit(Opcode.Noop, 0, 0, 0, null, 0, `DROP INDEX ${schemaName}.${objectName} (Not found, IF EXISTS)`);
					success = true; // Report success if IF EXISTS
					break;
				}

				if (!tableSchema.isVirtual || !tableSchema.vtabModule) {
					throw new SqliteError(`Index '${objectName}' belongs to non-virtual table '${tableSchema.name}'. DROP INDEX only supported for VTabs.`, StatusCode.ERROR);
				}

				// Check if the virtual table prototype supports xDropIndex
				if (typeof (tableSchema.vtabModule as any)?.prototype?.xDropIndex !== 'function') {
					throw new SqliteError(`Virtual table module '${tableSchema.vtabModuleName}' for table '${tableSchema.name}' does not support DROP INDEX.`, StatusCode.ERROR);
				}

				// Allocate a cursor for the target table
				let cursorIdx = -1;
				for (const [idx, schema] of compiler.tableSchemas.entries()) {
					if (schema === tableSchema) {
						cursorIdx = idx;
						break;
					}
				}
				if (cursorIdx === -1) {
					cursorIdx = compiler.allocateCursor();
					compiler.tableSchemas.set(cursorIdx, tableSchema);
					compiler.emit(Opcode.OpenWrite, cursorIdx, 0, 0, tableSchema, 0, `Open VTab ${tableSchema.name} for DROP INDEX`);
				} else {
					compiler.emit(Opcode.OpenWrite, cursorIdx, 0, 0, tableSchema, 0, `Re-Open VTab ${tableSchema.name} for DROP INDEX`);
				}

				// Emit the VDropIndex opcode, passing index name as p4
				compiler.emit(Opcode.VDropIndex, cursorIdx, 0, 0, objectName, 0, `DROP INDEX ${objectName} ON ${tableSchema.name}`);
				// Close the cursor
				compiler.emit(Opcode.Close, cursorIdx, 0, 0, null, 0, `Close VTab cursor after DROP INDEX`);
				// Invalidate schema cache
				compiler.emit(Opcode.SchemaInvalidate, 0, 0, 0, null, 0, `Invalidate schema after DROP INDEX`);
				success = true; // Indicate VDBE code was generated
				break;
			}
			// case 'trigger': // Add if triggers are supported later
			// 	 success = compiler.db.schemaManager.dropTrigger(schemaName, objectName);
			// 	 break;
			default:
				// Should not happen if parser is correct
				throw new SqliteError(`Unsupported object type for DROP: ${stmt.objectType}`);
		}

		if (!success && !stmt.ifExists) {
			throw new SqliteError(`no such ${itemType}: ${objectName}`, StatusCode.ERROR);
		}

	} catch (e: any) {
		// Re-throw schema-level errors
		if (e instanceof SqliteError) {
			throw e;
		} else {
			throw new SqliteError(`Error dropping ${itemType} ${objectName}: ${e.message}`, StatusCode.INTERNAL);
		}
	}

	// DROP doesn't produce executable VDBE code itself, just modifies schema
	const comment = success
		? `Schema definition drop for ${itemType.toUpperCase()} ${schemaName}.${objectName}`
		: `${itemType.toUpperCase()} ${schemaName}.${objectName} did not exist (IF EXISTS)`;
	compiler.emit(Opcode.Noop, 0, 0, 0, null, 0, comment);
}

export function compileAlterTableStatement(compiler: Compiler, stmt: AST.AlterTableStmt): void {
	const db = compiler.db;
	const schemaName = stmt.table.schema || db.schemaManager.getCurrentSchemaName();
	const tableName = stmt.table.name;

	try {
		const tableSchema = db.schemaManager.getTable(schemaName, tableName);

		if (!tableSchema) {
			throw new SqliteError(`no such table: ${tableName}`, StatusCode.ERROR, undefined, stmt.table.loc?.start.line, stmt.table.loc?.start.column);
		}
		if ('selectAst' in tableSchema) {
			throw new SqliteError(`${tableName} is a view, not a table`, StatusCode.ERROR, undefined, stmt.table.loc?.start.line, stmt.table.loc?.start.column);
		}

		if (stmt.action.type === 'renameTable') {
			compiler.emit(Opcode.Noop, 0, 0, 0, null, 0, `ALTER TABLE ${tableName} RENAME TO ${stmt.action.newName} (handled by DB layer)`);
			compiler.emit(Opcode.SchemaInvalidate, 0, 0, 0, null, 0, `Invalidate schema after RENAME TABLE`);

		} else if (stmt.action.type === 'addColumn' || stmt.action.type === 'dropColumn' || stmt.action.type === 'renameColumn') {
			// Check if it's a virtual table with a module defined in the schema
			if (!tableSchema.isVirtual || !tableSchema.vtabModule) {
				throw new SqliteError(`ALTER TABLE ${stmt.action.type} is only supported for virtual tables with a defined module`, StatusCode.ERROR, undefined, stmt.table.loc?.start.line, stmt.table.loc?.start.column);
			}
			// Runtime check for xAlterSchema implementation moved to VDBE handler (Opcode.SchemaChange)

			let changeInfo: P4SchemaChange;
			let columnName: string = '';

			switch (stmt.action.type) {
				case 'addColumn':
					columnName = stmt.action.column.name;
					if (tableSchema.columns.some((c: ColumnSchema) => c.name.toLowerCase() === columnName.toLowerCase())) {
						throw new SqliteError(`duplicate column name: ${columnName}`, StatusCode.ERROR, undefined, stmt.loc?.start.line, stmt.loc?.start.column);
					}
					if (stmt.action.column.constraints?.some(c => c.type === 'primaryKey' || c.type === 'unique' || c.type === 'foreignKey')) {
						console.warn(`ALTER TABLE ADD COLUMN with complex constraints (PK, UNIQUE, FK) might not be fully enforced by all VTabs.`);
					}
					changeInfo = { type: 'addColumn', columnDef: stmt.action.column };
					break;

				case 'dropColumn':
					columnName = stmt.action.name;
					const colIndex = tableSchema.columnIndexMap.get(columnName.toLowerCase());
					if (colIndex === undefined) {
						throw new SqliteError(`no such column: ${columnName}`, StatusCode.ERROR, undefined, stmt.loc?.start.line, stmt.loc?.start.column);
					}
					if (tableSchema.primaryKeyDefinition.some((pk: { index: number; desc: boolean }) => pk.index === colIndex)) {
						throw new SqliteError(`cannot drop column ${columnName}: is part of primary key`, StatusCode.CONSTRAINT, undefined, stmt.loc?.start.line, stmt.loc?.start.column);
					}
					changeInfo = { type: 'dropColumn', columnName: columnName };
					break;

				case 'renameColumn':
					const oldName = stmt.action.oldName;
					const newName = stmt.action.newName;
					columnName = oldName;
					const oldColIndex = tableSchema.columnIndexMap.get(oldName.toLowerCase());
					if (oldColIndex === undefined) {
						throw new SqliteError(`no such column: ${oldName}`, StatusCode.ERROR, undefined, stmt.loc?.start.line, stmt.loc?.start.column);
					}
					if (tableSchema.columns.some((c: ColumnSchema) => c.name.toLowerCase() === newName.toLowerCase())) {
						throw new SqliteError(`duplicate column name: ${newName}`, StatusCode.ERROR, undefined, stmt.loc?.start.line, stmt.loc?.start.column);
					}
					if (tableSchema.primaryKeyDefinition.some((pk: { index: number; desc: boolean }) => pk.index === oldColIndex)) {
						throw new SqliteError(`cannot rename column ${oldName}: is part of primary key`, StatusCode.CONSTRAINT, undefined, stmt.loc?.start.line, stmt.loc?.start.column);
					}
					changeInfo = { type: 'renameColumn', oldName: oldName, newName: newName };
					break;
			}

			let cursorIdx = -1;
			for (const [idx, schema] of compiler.tableSchemas.entries()) {
				if (schema === tableSchema) {
					cursorIdx = idx;
					break;
				}
			}
			if (cursorIdx === -1) {
				cursorIdx = compiler.allocateCursor();
				compiler.tableSchemas.set(cursorIdx, tableSchema);
				compiler.emit(Opcode.OpenRead, cursorIdx, 0, 0, tableSchema, 0, `Open VTab ${tableName} for ALTER`);
			} else {
				compiler.emit(Opcode.OpenRead, cursorIdx, 0, 0, tableSchema, 0, `Re-Open VTab ${tableName} for ALTER`);
			}

			compiler.emit(Opcode.SchemaChange, cursorIdx, 0, 0, changeInfo, 0, `ALTER TABLE ${tableName} ${stmt.action.type}`);
			compiler.emit(Opcode.Close, cursorIdx, 0, 0, null, 0, `Close VTab cursor after ALTER`);
			compiler.emit(Opcode.SchemaInvalidate, 0, 0, 0, null, 0, `Invalidate schema after ALTER TABLE`);

		} else {
			throw new SqliteError(`Unsupported ALTER TABLE action type: ${(stmt.action as any).type}`, StatusCode.INTERNAL);
		}

	} catch (e: any) {
		if (e instanceof SqliteError) throw e;
		throw new SqliteError(`Error processing ALTER TABLE: ${e.message}`, StatusCode.INTERNAL, e instanceof Error ? e : undefined);
	}
}

export function compileBeginStatement(compiler: Compiler, stmt: AST.BeginStmt): void {
	compiler.emit(Opcode.VBegin, 0, 0, 0, null, 0, `BEGIN ${stmt.mode || 'DEFERRED'}`);
}

export function compileCommitStatement(compiler: Compiler, stmt: AST.CommitStmt): void {
	compiler.emit(Opcode.VCommit, 0, 0, 0, null, 0, "COMMIT");
}

export function compilePragmaStatement(compiler: Compiler, stmt: AST.PragmaStmt): void {
	const db = compiler.db;
	const pragmaName = stmt.name; // Already lowercased by parser
	const valueNode = stmt.value;

	// Helper to get string value from LiteralExpr or IdentifierExpr
	const getStringValue = (node: AST.LiteralExpr | AST.IdentifierExpr | undefined): string | null => {
		if (!node) return null;
		if (node.type === 'literal') {
			return node.value === null ? null : String(node.value);
		} else if (node.type === 'identifier') {
			return node.name; // Use identifier name directly
		}
		return null;
	};

	switch (pragmaName) {
		case 'default_vtab_module': {
			const moduleName = getStringValue(valueNode);
			if (moduleName === null) {
				throw new SqliteError(`PRAGMA default_vtab_module requires a string or identifier value.`, StatusCode.ERROR, undefined, stmt.loc?.start.line, stmt.loc?.start.column);
			}
			// We modify the setter slightly to only take the name here
			// The args are set by a separate pragma
			console.log(`Setting default VTab module to: ${moduleName}`);
			db.setDefaultVtabName(moduleName); // New dedicated method
			break;
		}
		case 'default_vtab_args': {
			const argsJsonString = getStringValue(valueNode);
			if (argsJsonString === null) {
				// PRAGMA default_vtab_args = NULL; clears the args
				console.log("Clearing default VTab args.");
				db.setDefaultVtabArgsFromJson("[]"); // Pass empty JSON array string
			} else {
				console.log(`Setting default VTab args from JSON: ${argsJsonString}`);
				db.setDefaultVtabArgsFromJson(argsJsonString); // New dedicated method
			}
			break;
		}
		// TODO: Add other PRAGMAs here later (e.g., schema_version, user_version, foreign_keys)
		default:
			// Treat unknown pragmas as no-ops for now, like SQLite often does
			console.warn(`Ignoring unrecognized PRAGMA: ${pragmaName}`);
			break;
	}

	// Pragmas modify DB state directly, no VDBE code generated
	compiler.emit(Opcode.Noop, 0, 0, 0, null, 0, `PRAGMA ${pragmaName}`);
}

// Helper to parse primary key from constraints AST
export function parsePrimaryKeyFromAst(
	columns: ReadonlyArray<AST.ColumnDef>,
	constraints: ReadonlyArray<AST.TableConstraint> | undefined // Allow undefined constraints
): ReadonlyArray<{ index: number; desc: boolean }> | undefined {
	const colMap = new Map<string, number>();
	columns.forEach((col, idx) => colMap.set(col.name.toLowerCase(), idx));
	let pkDef: { index: number; desc: boolean }[] = [];
	let foundPk = false;

	// Check table constraints
	if (constraints) {
		for (const constraint of constraints) {
			if (constraint.type === 'primaryKey' && constraint.columns) {
				if (foundPk) throw new Error("Multiple primary keys defined");
				foundPk = true;
				pkDef = constraint.columns.map(colInfo => {
					const index = colMap.get(colInfo.name.toLowerCase());
					if (index === undefined) throw new Error(`PK column ${colInfo.name} not found`);
					return { index, desc: colInfo.direction === 'desc' };
				});
				break; // Only one table-level PK allowed
			}
		}
	}

	// Check column constraints if no table constraint found
	if (!foundPk) {
		columns.forEach((colDef, index) => {
			const pkConstraint = colDef.constraints.find(c => c.type === 'primaryKey');
			if (pkConstraint) {
				if (foundPk) throw new Error("Multiple primary keys defined (column + table/column)");
				foundPk = true;
				pkDef = [{ index, desc: pkConstraint.direction === 'desc' }];
				// Cannot break here easily, still need to check all columns for multiple definitions
			}
		});
	}

	return pkDef.length > 0 ? Object.freeze(pkDef) : undefined;
}

// Helper to determine affinity from type name string
export function getAffinityFromTypeName(typeName: string | undefined): SqlDataType {
	const typeUpper = typeName?.toUpperCase() || '';
	if (typeUpper.includes('INT')) return SqlDataType.INTEGER;
	if (typeUpper.includes('REAL') || typeUpper.includes('FLOAT') || typeUpper.includes('DOUBLE')) return SqlDataType.REAL;
	if (typeUpper.includes('BLOB')) return SqlDataType.BLOB;
	if (typeUpper.includes('BOOL')) return SqlDataType.INTEGER; // Booleans often stored as int
	return SqlDataType.TEXT;
}<|MERGE_RESOLUTION|>--- conflicted
+++ resolved
@@ -1,4 +1,3 @@
-<<<<<<< HEAD
 import type { Compiler } from "./compiler.js";
 import type * as AST from "../parser/ast.js";
 import { StatusCode, SqlDataType } from "../common/constants.js";
@@ -12,28 +11,8 @@
 import type { BaseModuleConfig } from '../vtab/module.js';
 import type { Expression } from '../parser/ast.js';
 import type { P4SchemaChange } from "../vdbe/instruction.js";
-import { type IndexSchema, type TableSchema } from "../schema/table.js";
+import { opsToMask, type IndexSchema, type RowOpMask, type TableSchema } from "../schema/table.js";
 import type { ColumnSchema } from "../schema/column.js";
-=======
-import type { Compiler } from "./compiler";
-import type * as AST from "../parser/ast";
-import { StatusCode, SqlDataType } from "../common/constants";
-import { SqliteError } from "../common/errors";
-import { createTableToString } from "../util/ddl-stringify";
-import { Opcode } from '../vdbe/opcodes';
-import type { Database } from '../core/database';
-import type { VirtualTable } from "../vtab/table";
-import type { ViewSchema } from '../schema/view';
-import type { Schema } from '../schema/schema';
-import { Parser } from "../parser/parser";
-import type { SqlValue } from "../common/types";
-import type { BaseModuleConfig } from '../vtab/module';
-import type { Expression } from '../parser/ast';
-import type { P4SchemaChange } from "../vdbe/instruction";
-import type { VirtualTableModule } from "../vtab/module";
-import { columnDefToSchema, type IndexSchema, type TableSchema, RowOp, opsToMask, type RowOpMask } from "../schema/table";
-import type { ColumnSchema } from "../schema/column";
->>>>>>> 55004ba6
 
 // Define local interfaces if not exported/importable easily
 interface MemoryTableConfig extends BaseModuleConfig {
