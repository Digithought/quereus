<<<<<<< HEAD
import { ConflictResolution } from '../common/constants.js';
import { Opcode } from '../vdbe/opcodes.js';
import { StatusCode } from '../common/types.js';
import { SqliteError } from '../common/errors.js';
import { type P4Update, type P4Vtab } from '../vdbe/instruction.js';
import type { Compiler } from './compiler.js';
import type * as AST from '../parser/ast.js';
import { compileUnhandledWhereConditions } from './whereVerify.js';
import { compileLiteralValue } from './utils.js';
=======
import { ConflictResolution } from '../common/constants';
import { Opcode } from '../vdbe/opcodes';
import { StatusCode } from '../common/types';
import { SqliteError } from '../common/errors';
import { type P4Update, type P4Vtab } from '../vdbe/instruction';
import type { Compiler, HavingContext } from './compiler';
import type * as AST from '../parser/ast';
import { compileUnhandledWhereConditions } from './whereVerify';
import { compileLiteralValue } from './utils';
import { compileExpression, type ArgumentMap } from './expression';
import { type P4FuncDef } from '../vdbe/instruction';
import type { SubqueryCorrelationResult, CorrelatedColumnInfo } from './correlation';
import type { TableSchema, RowConstraintSchema } from '../schema/table';
import { getAffinityForType } from '../schema/schema';
import { RowOp } from '../schema/table';
>>>>>>> 55004ba6

export function compileInsertStatement(compiler: Compiler, stmt: AST.InsertStmt): void {
	const tableSchema = compiler.db._findTable(stmt.table.name, stmt.table.schema);
	if (!tableSchema) { throw new SqliteError(`Table not found: ${stmt.table.schema || 'main'}.${stmt.table.name}`, StatusCode.ERROR, undefined, stmt.table.loc?.start.line, stmt.table.loc?.start.column); }
	// Check only if it's a virtual table; runtime will check xUpdate existence
	if (!tableSchema.isVirtual) { throw new SqliteError(`Table ${tableSchema.name} is not a virtual table supporting INSERT`, StatusCode.ERROR, undefined, stmt.table.loc?.start.line, stmt.table.loc?.start.column); }

	let targetColumns = stmt.columns;
	if (!targetColumns) {
		targetColumns = tableSchema.columns.filter(c => !c.hidden).map(c => c.name);
	} else {
		const schemaCols = new Set(tableSchema.columns.map(c => c.name.toLowerCase()));
		for (const col of targetColumns) {
			if (!schemaCols.has(col.toLowerCase())) {
				throw new SqliteError(`Column '${col}' not found in table '${tableSchema.name}'`, StatusCode.ERROR, undefined, stmt.loc?.start.line, stmt.loc?.start.column);
			}
		}
	}
	const numCols = targetColumns.length;
	const targetColumnIndices = targetColumns.map(name => tableSchema.columnIndexMap.get(name.toLowerCase())!);

	const cursor = compiler.allocateCursor();
	const p4Vtab: P4Vtab = { type: 'vtab', tableSchema };
	compiler.emit(Opcode.OpenWrite, cursor, numCols, 0, p4Vtab, 0, `OpenWrite ${tableSchema.name}`);

	const regNewRowid = compiler.allocateMemoryCells(1);
	const regDataStart = compiler.allocateMemoryCells(tableSchema.columns.length + 1);

	if (stmt.values) {
		for (const valueRow of stmt.values) {
			if (valueRow.length !== numCols) { throw new SqliteError(`Column count mismatch: table ${tableSchema.name} expected ${numCols} columns, but ${valueRow.length} values were supplied`, StatusCode.ERROR, undefined, stmt.loc?.start.line, stmt.loc?.start.column); }

			compiler.emit(Opcode.Null, 0, regDataStart, 0, null, 0, "Rowid=NULL for INSERT");
			for (let i = 0; i < tableSchema.columns.length; i++) {
				compiler.emit(Opcode.Null, 0, regDataStart + 1 + i);
			}
			const valueRegisters = new Map<number, number>();
			for (let i = 0; i < numCols; i++) {
				const schemaColIndex = targetColumnIndices[i];
				const valueReg = compiler.allocateMemoryCells(1);
				compiler.compileExpression(valueRow[i], valueReg);

				// Check NOT NULL constraint if applicable
				const columnSchema = tableSchema.columns[schemaColIndex];
				if (columnSchema.notNull) {
					// Use allocateMemoryCells, no explicit freeing
					const regIsNullResult = compiler.allocateMemoryCells(1);
					const addrConstraintFail = compiler.allocateAddress();
					const addrConstraintOK = compiler.allocateAddress();
					const constraintContext = `${tableSchema.name}.${columnSchema.name}`;

					// Is value in valueReg NULL? Store result in regIsNullResult
					compiler.emit(Opcode.IsNull, valueReg, regIsNullResult, 0, null, 0, `Check NULL ${constraintContext}`);
					// If regIsNullResult is TRUE (value was NULL), jump to failure handler
					compiler.emit(Opcode.IfTrue, regIsNullResult, addrConstraintFail, 0, null, 0, `Jump if NULL ${constraintContext}`);

					// If we got here, value was NOT NULL. Jump over the failure handler.
					compiler.emit(Opcode.Goto, 0, addrConstraintOK, 0, null, 0, 'Skip violation');

					// --- Failure Handler ---
					compiler.resolveAddress(addrConstraintFail);
					compiler.emit(Opcode.ConstraintViolation, 0, 0, 0, `NOT NULL constraint failed: ${constraintContext}`, 0, `THROW ${constraintContext}`);
					// --- End Failure Handler ---

					compiler.resolveAddress(addrConstraintOK); // Continue execution here
					// No freeTempRegister call needed
				}
				valueRegisters.set(schemaColIndex, valueReg);
			}

			// --- Compile CHECK constraints ---
			if (tableSchema.checkConstraints && tableSchema.checkConstraints.length > 0) {
				// Build argument map for NEW values
				const argMap = new Map<string, number>();
				valueRegisters.forEach((reg, colIdx) => {
					const name = tableSchema.columns[colIdx].name.toLowerCase();
					argMap.set(name, reg);          // unqualified / NEW default
					argMap.set(`new.${name}`, reg); // explicit NEW alias
				});

				tableSchema.checkConstraints.forEach((constraint, idx) => {
					const rowConstraint = constraint as RowConstraintSchema;
					// --- Filter by Operation --- //
					if (!(rowConstraint.operations & RowOp.INSERT)) return; // Use cast variable
					// ------------------------- //

					const checkExpr = rowConstraint.expr;
					const constraintName = rowConstraint.name ?? `check_${idx}`;
					const constraintContext = `CHECK constraint ${constraintName} on ${tableSchema.name}`;

					// Allocate register for check result
					const regCheckResult = compiler.allocateMemoryCells(1);
					const addrCheckFail = compiler.allocateAddress();
					const addrCheckOK = compiler.allocateAddress();

					// Compile the CHECK expression, passing the map of new values.
					compiler.compileExpression(checkExpr, regCheckResult, undefined, undefined, argMap);

					// If result is TRUE (non-zero, non-null), jump past the failure.
					// Otherwise, fall through to the ConstraintViolation.
					compiler.emit(Opcode.IfTrue, regCheckResult, addrCheckOK, 0, null, 0, `If true, skip violation ${constraintName}`);

					// --- Failure Handler --- (Executed if IfTrue doesn't jump)
					// Use stringifyExpr(checkExpr) if available, otherwise just use name
					const errorMsg = `CHECK constraint failed: ${constraintName}`;
					compiler.emit(Opcode.ConstraintViolation, 0, 0, 0, errorMsg, 0, `THROW ${constraintName}`);
					// Jump to end if violation occurred (e.g., if there's cleanup code later, though likely program halts)
					// compiler.emit(Opcode.Goto, 0, endOfChecksAddr, 0, null, 0);
					// --- End Failure Handler ---

					compiler.resolveAddress(addrCheckOK); // Continue execution here if check passed
				});
			}
			// --- End CHECK constraints ---

			// Populate the data registers for VUpdate, handling DEFAULT values
			for (let i = 0; i < tableSchema.columns.length; i++) {
				const destReg = regDataStart + 1 + i;
				const providedValueReg = valueRegisters.get(i);
				const columnSchema = tableSchema.columns[i];

				if (providedValueReg !== undefined) {
					// Value was provided in INSERT statement
					compiler.emit(Opcode.SCopy, providedValueReg, destReg, 0, null, 0, `Copy provided value for col ${i} (${columnSchema.name})`);
					// NOT NULL check already performed when value was compiled
				} else {
					// Value not provided, check for DEFAULT
					if (columnSchema.defaultValue !== undefined) {
						// Compile or load the DEFAULT value
						const regDefaultValue = compiler.allocateMemoryCells(1);
						if (typeof columnSchema.defaultValue === 'object' && columnSchema.defaultValue !== null && 'type' in columnSchema.defaultValue) {
							// It's an AST.Expression
							compiler.compileExpression(columnSchema.defaultValue as AST.Expression, regDefaultValue);
						} else {
							// It's a literal SqlValue - use the helper
							compileLiteralValue(compiler, columnSchema.defaultValue, regDefaultValue);
						}

						compiler.emit(Opcode.SCopy, regDefaultValue, destReg, 0, null, 0, `Copy DEFAULT value for col ${i} (${columnSchema.name})`);

						// Check NOT NULL constraint on the *default* value
						if (columnSchema.notNull) {
							const regIsNullResult = compiler.allocateMemoryCells(1);
							const addrConstraintFail = compiler.allocateAddress();
							const addrConstraintOK = compiler.allocateAddress();
							const constraintContext = `${tableSchema.name}.${columnSchema.name} DEFAULT`;

							compiler.emit(Opcode.IsNull, regDefaultValue, regIsNullResult, 0, null, 0, `Check NULL ${constraintContext}`);
							compiler.emit(Opcode.IfTrue, regIsNullResult, addrConstraintFail, 0, null, 0, `Jump if NULL ${constraintContext}`);
							compiler.emit(Opcode.Goto, 0, addrConstraintOK, 0, null, 0, 'Skip violation');
							compiler.resolveAddress(addrConstraintFail);
							compiler.emit(Opcode.ConstraintViolation, 0, 0, 0, `NOT NULL constraint failed (using DEFAULT): ${constraintContext}`, 0, `THROW ${constraintContext}`);
							compiler.resolveAddress(addrConstraintOK);
							// Consider freeing regDefaultValue and regIsNullResult if temp registers are used
						}
					} else {
						// No value provided and no DEFAULT value
						compiler.emit(Opcode.Null, 0, destReg, 0, null, 0, `Set NULL for omitted col ${i} (${columnSchema.name})`);

						// Check NOT NULL constraint if column is NOT NULL and has no DEFAULT
						if (columnSchema.notNull) {
							const addrConstraintFail = compiler.allocateAddress();
							const constraintContext = `${tableSchema.name}.${columnSchema.name} (no default)`;
							// We know the value is NULL, so directly emit the violation
							compiler.emit(Opcode.ConstraintViolation, 0, 0, 0, `NOT NULL constraint failed: ${constraintContext}`, 0, `THROW ${constraintContext}`);
							// This part of the code might technically be unreachable if ConstraintViolation halts,
							// but include for clarity or potential future changes where it might not halt.
							// compiler.emit(Opcode.Goto, 0, addrConstraintOK, 0, null, 0); // Skip if not needed
							// compiler.resolveAddress(addrConstraintOK);
						}
					}
				}
			}

			// Release registers used for provided values (if using temporary allocation)
			// valueRegisters.forEach(reg => compiler.freeTempRegister(reg)); // Uncomment if using temp registers

			const p4Update: P4Update = { onConflict: stmt.onConflict || ConflictResolution.ABORT, table: tableSchema, type: 'update' };
			// Pass the allocated cursor index in p5
			compiler.emit(Opcode.VUpdate, tableSchema.columns.length + 1, regDataStart, regNewRowid, p4Update, cursor, `VUpdate INSERT ${tableSchema.name}`);
		}
	} else if (stmt.select) { throw new SqliteError("INSERT ... SELECT compilation not implemented yet.", StatusCode.ERROR, undefined, stmt.select.loc?.start.line, stmt.select.loc?.start.column); }
	else { throw new SqliteError("INSERT statement missing VALUES or SELECT clause.", StatusCode.ERROR, undefined, stmt.loc?.start.line, stmt.loc?.start.column); }
	compiler.emit(Opcode.Close, cursor, 0, 0, null, 0, `Close ${tableSchema.name}`);
}

export function compileUpdateStatement(compiler: Compiler, stmt: AST.UpdateStmt): void {
	const tableSchema = compiler.db._findTable(stmt.table.name, stmt.table.schema);
	if (!tableSchema) { throw new SqliteError(`Table not found: ${stmt.table.schema || 'main'}.${stmt.table.name}`, StatusCode.ERROR, undefined, stmt.table.loc?.start.line, stmt.table.loc?.start.column); }
	// Check only if it's a virtual table; runtime will check xUpdate existence
	if (!tableSchema.isVirtual) { throw new SqliteError(`Table ${tableSchema.name} is not a virtual table supporting UPDATE`, StatusCode.ERROR, undefined, stmt.table.loc?.start.line, stmt.table.loc?.start.column); }

	const cursor = compiler.allocateCursor();
	const p4Vtab: P4Vtab = { type: 'vtab', tableSchema };
	compiler.emit(Opcode.OpenRead, cursor, 0, 0, p4Vtab, 0, `OpenRead for UPDATE ${tableSchema.name}`);
	// --- Pass WHERE clause and undefined ORDER BY ---
	compiler.planTableAccess(cursor, tableSchema, stmt, new Set()); // Pass the full statement
	// ---------------------------------------------
	const planningInfo = compiler.cursorPlanningInfo.get(cursor);

	const regTargetRowid = compiler.allocateMemoryCells(1);
	const addrEOF = compiler.allocateAddress();
	const addrLoopStart = compiler.allocateAddress();
	const addrContinueUpdate = compiler.allocateAddress();

	let regArgsStart = 0;
	let filterP4: any = { idxNum: 0, idxStr: null, nArgs: 0 };
	if (planningInfo && planningInfo.idxNum !== 0) {
		const argsToCompile: { constraintIdx: number, expr: AST.Expression }[] = [];
		planningInfo.usage.forEach((usage, constraintIdx) => {
			if (usage.argvIndex > 0) {
				const expr = planningInfo.constraintExpressions?.get(constraintIdx);
				if (!expr) throw new SqliteError(`Internal error: Missing expression for constraint ${constraintIdx} used in UPDATE VFilter`, StatusCode.INTERNAL);
				while (argsToCompile.length < usage.argvIndex) { argsToCompile.push(null as any); }
				argsToCompile[usage.argvIndex - 1] = { constraintIdx, expr };
			}
		});
		const finalArgsToCompile = argsToCompile.filter(a => a !== null);
		if (finalArgsToCompile.length > 0) {
			regArgsStart = compiler.allocateMemoryCells(finalArgsToCompile.length);
			finalArgsToCompile.forEach((argInfo, i) => { compiler.compileExpression(argInfo.expr, regArgsStart + i /* Pass correlation/argMap? */); });
		}
		filterP4 = { idxNum: planningInfo.idxNum, idxStr: planningInfo.idxStr, nArgs: finalArgsToCompile.length };
	}
	compiler.emit(Opcode.VFilter, cursor, addrEOF, regArgsStart, filterP4, 0, `Filter for UPDATE ${tableSchema.name} (Plan: ${planningInfo?.idxNum})`);
	compiler.resolveAddress(addrLoopStart);

	compileUnhandledWhereConditions(compiler, stmt.where, [cursor], addrContinueUpdate /* Pass correlation/argMap? */);

	// Get Rowid for the current row matched by WHERE
	compiler.emit(Opcode.VRowid, cursor, regTargetRowid, 0, null, 0, "Get Rowid for UPDATE target");

	// --- Calculate new values for SET assignments ---
	const assignmentRegs = new Map<number, number>();
	for (const assignment of stmt.assignments) {
		const colNameLower = assignment.column.toLowerCase();
		const colIndex = tableSchema.columnIndexMap.get(colNameLower);
		if (colIndex === undefined) { throw new SqliteError(`Column '${assignment.column}' not found in table '${tableSchema.name}'`, StatusCode.ERROR, undefined, stmt.loc?.start.line, stmt.loc?.start.column); }
		if (assignmentRegs.has(colIndex)) { throw new SqliteError(`Column '${assignment.column}' specified more than once in SET clause`, StatusCode.ERROR, undefined, stmt.loc?.start.line, stmt.loc?.start.column); }
		const valueReg = compiler.allocateMemoryCells(1);
		compiler.compileExpression(assignment.value, valueReg /* Pass correlation/argMap? */);

		// Check NOT NULL constraint if applicable
		const columnSchema = tableSchema.columns[colIndex];
		if (columnSchema.notNull) {
			// Use allocateMemoryCells, no explicit freeing
			const regIsNullResult = compiler.allocateMemoryCells(1);
			const addrConstraintFail = compiler.allocateAddress();
			const addrConstraintOK = compiler.allocateAddress();
			const constraintContext = `${tableSchema.name}.${columnSchema.name}`;

			// Is value in valueReg NULL? Store result in regIsNullResult
			compiler.emit(Opcode.IsNull, valueReg, regIsNullResult, 0, null, 0, `Check NULL ${constraintContext}`);
			// If regIsNullResult is TRUE (value was NULL), jump to failure handler
			compiler.emit(Opcode.IfTrue, regIsNullResult, addrConstraintFail, 0, null, 0, `Jump if NULL ${constraintContext}`);

			// If we got here, value was NOT NULL. Jump over the failure handler.
			compiler.emit(Opcode.Goto, 0, addrConstraintOK, 0, null, 0, 'Skip violation');

			// --- Failure Handler ---
			compiler.resolveAddress(addrConstraintFail);
			compiler.emit(Opcode.ConstraintViolation, 0, 0, 0, `NOT NULL constraint failed: ${constraintContext}`, 0, `THROW ${constraintContext}`);
			// --- End Failure Handler ---

			compiler.resolveAddress(addrConstraintOK); // Continue execution here
			// No freeTempRegister call needed
		}

		assignmentRegs.set(colIndex, valueReg);
	}

	// --- Gather Full Proposed Row & Compile CHECK constraints ---
	if (tableSchema.checkConstraints && tableSchema.checkConstraints.length > 0) {
		// Prepare OLD and NEW value maps
		const oldRegs = new Map<number, number>();
		const newRegs = new Map<number, number>();

		// Fetch OLD values and determine NEW values
		for (let i = 0; i < tableSchema.columns.length; i++) {
			// Fetch OLD value
			const rOld = compiler.allocateMemoryCells(1);
			compiler.emit(Opcode.VColumn, cursor, i, rOld, 0, 0, `Get old value ${tableSchema.columns[i].name} for CHECK`);
			oldRegs.set(i, rOld);

			// Determine NEW value (use provided assignment or the old value)
			const rNew = assignmentRegs.has(i) ? assignmentRegs.get(i)! : rOld;
			newRegs.set(i, rNew);
		}

		// Build the combined argument map for CHECK constraints
		const argMap = new Map<string, number>();
		for (let i = 0; i < tableSchema.columns.length; i++) {
			const name = tableSchema.columns[i].name.toLowerCase();
			argMap.set(name, newRegs.get(i)!);        // unqualified defaults to NEW
			argMap.set(`new.${name}`, newRegs.get(i)!); // explicit NEW
			argMap.set(`old.${name}`, oldRegs.get(i)!); // explicit OLD
		}

		// Now compile each CHECK constraint using the combined values, filtered by operation
		tableSchema.checkConstraints.forEach((constraint, idx) => {
			const rowConstraint = constraint as RowConstraintSchema;
			// --- Filter by Operation --- //
			if (!(rowConstraint.operations & RowOp.UPDATE)) return; // Use cast variable
			// ------------------------- //

			const checkExpr = rowConstraint.expr;
			const constraintName = rowConstraint.name ?? `check_${idx}`;
			const constraintContext = `CHECK constraint ${constraintName} on ${tableSchema.name}`;

			const regCheckResult = compiler.allocateMemoryCells(1);
			const addrCheckOK = compiler.allocateAddress();

			// Compile the CHECK expression, passing the combined NEW/OLD map.
			compiler.compileExpression(checkExpr, regCheckResult, undefined, undefined, argMap);
			compiler.emit(Opcode.IfTrue, regCheckResult, addrCheckOK, 0, null, 0, `If true, skip violation ${constraintName}`);

			// Failure Handler
			const errorMsg = `CHECK constraint failed: ${constraintName}`;
			compiler.emit(Opcode.ConstraintViolation, 0, 0, 0, errorMsg, 0, `THROW ${constraintName}`);

			compiler.resolveAddress(addrCheckOK);
		});
	}
	// --- End CHECK constraints ---

	// Prepare arguments for VUpdate (using only the *changed* columns)
	const updateP4: P4Update = {
		onConflict: stmt.onConflict || ConflictResolution.ABORT,
		table: tableSchema,
		type: 'update'
	};
	const numTableCols = tableSchema.columns.length;
	const regUpdateDataStart = compiler.allocateMemoryCells(numTableCols + 1);
	compiler.emit(Opcode.SCopy, regTargetRowid, regUpdateDataStart, 0, null, 0, "Copy Rowid for VUpdate");
	for (let i = 0; i < numTableCols; i++) {
		const destReg = regUpdateDataStart + 1 + i;
		if (assignmentRegs.has(i)) {
			const sourceReg = assignmentRegs.get(i)!;
			compiler.emit(Opcode.SCopy, sourceReg, destReg, 0, null, 0, `Copy NEW value for col ${i}`);
		} else {
			compiler.emit(Opcode.VColumn, cursor, i, destReg, 0, 0, `Get OLD value for col ${i}`);
		}
	}

	// Pass the correct cursor index in p5
	compiler.emit(Opcode.VUpdate, numTableCols + 1, regUpdateDataStart, 0, updateP4, cursor, `VUpdate UPDATE ${tableSchema.name}`);

	compiler.resolveAddress(addrContinueUpdate /* Pass correlation/argMap? */);
	compiler.emit(Opcode.VNext, cursor, addrEOF, 0, null, 0, "Advance to next row for UPDATE");
	compiler.emit(Opcode.Goto, 0, addrLoopStart, 0, null, 0, "Loop back for next UPDATE");

	compiler.resolveAddress(addrEOF);
	compiler.emit(Opcode.Close, cursor, 0, 0, null, 0, `Close ${tableSchema.name}`);
}

export function compileDeleteStatement(compiler: Compiler, stmt: AST.DeleteStmt): void {
	const tableSchema = compiler.db._findTable(stmt.table.name, stmt.table.schema);
	if (!tableSchema) { throw new SqliteError(`Table not found: ${stmt.table.schema || 'main'}.${stmt.table.name}`, StatusCode.ERROR, undefined, stmt.table.loc?.start.line, stmt.table.loc?.start.column); }
	// Check only if it's a virtual table; runtime will check xUpdate existence
	if (!tableSchema.isVirtual) { throw new SqliteError(`Table ${tableSchema.name} is not a virtual table supporting DELETE`, StatusCode.ERROR, undefined, stmt.table.loc?.start.line, stmt.table.loc?.start.column); }

	const cursor = compiler.allocateCursor();
	const p4Vtab: P4Vtab = { type: 'vtab', tableSchema };
	compiler.emit(Opcode.OpenRead, cursor, 0, 0, p4Vtab, 0, `OpenRead for DELETE ${tableSchema.name}`);
	// --- Pass WHERE clause and undefined ORDER BY ---
	compiler.planTableAccess(cursor, tableSchema, stmt, new Set()); // Pass the full statement
	// ---------------------------------------------
	const planningInfo = compiler.cursorPlanningInfo.get(cursor);

	const regRowid = compiler.allocateMemoryCells(1);
	const addrEOF = compiler.allocateAddress();
	const addrLoopStart = compiler.allocateAddress();
	const addrContinueDelete = compiler.allocateAddress();

	let regArgsStart = 0;
	let filterP4: any = { idxNum: 0, idxStr: null, nArgs: 0 };
	if (planningInfo && planningInfo.idxNum !== 0) {
		const argsToCompile: { constraintIdx: number, expr: AST.Expression }[] = [];
		planningInfo.usage.forEach((usage, constraintIdx) => {
			if (usage.argvIndex > 0) {
				const expr = planningInfo.constraintExpressions?.get(constraintIdx);
				if (!expr) throw new SqliteError(`Internal error: Missing expression for constraint ${constraintIdx} used in DELETE VFilter`, StatusCode.INTERNAL);
				while (argsToCompile.length < usage.argvIndex) { argsToCompile.push(null as any); }
				argsToCompile[usage.argvIndex - 1] = { constraintIdx, expr };
			}
		});
		const finalArgsToCompile = argsToCompile.filter(a => a !== null);
		if (finalArgsToCompile.length > 0) {
			regArgsStart = compiler.allocateMemoryCells(finalArgsToCompile.length);
			finalArgsToCompile.forEach((argInfo, i) => { compiler.compileExpression(argInfo.expr, regArgsStart + i /* Pass correlation/argMap? */); });
		}
		filterP4 = { idxNum: planningInfo.idxNum, idxStr: planningInfo.idxStr, nArgs: finalArgsToCompile.length };
	}
	compiler.emit(Opcode.VFilter, cursor, addrEOF, regArgsStart, filterP4, 0, `Filter for DELETE ${tableSchema.name} (Plan: ${planningInfo?.idxNum})`);
	compiler.resolveAddress(addrLoopStart);

	compileUnhandledWhereConditions(compiler, stmt.where, [cursor], addrContinueDelete /* Pass correlation/argMap? */);

	// --- Compile CHECK constraints for DELETE --- //
	if (tableSchema.checkConstraints && tableSchema.checkConstraints.some(c => (c as RowConstraintSchema).operations & RowOp.DELETE)) {
		const argMap = new Map<string, number>();

		// Fetch OLD values into registers and populate the argument map
		for (let i = 0; i < tableSchema.columns.length; i++) {
			const rOld = compiler.allocateMemoryCells(1);
			compiler.emit(Opcode.VColumn, cursor, i, rOld, 0, 0, `Get old value ${tableSchema.columns[i].name} for DELETE CHECK`);
			const nameLower = tableSchema.columns[i].name.toLowerCase();
			argMap.set(nameLower, rOld);       // unqualified defaults to OLD
			argMap.set(`old.${nameLower}`, rOld); // explicit OLD
		}

		tableSchema.checkConstraints.forEach((constraint, idx) => {
			const rowConstraint = constraint as RowConstraintSchema; // Explicit cast
			// --- Filter by Operation --- //
			if (!(rowConstraint.operations & RowOp.DELETE)) return; // Skip if not for DELETE
			// ------------------------- //

			const checkExpr = rowConstraint.expr;
			const constraintName = rowConstraint.name ?? `check_${idx}`;
			const constraintContext = `CHECK constraint ${constraintName} on ${tableSchema.name}`;

			const regCheckResult = compiler.allocateMemoryCells(1);
			const addrCheckOK = compiler.allocateAddress();

			// Compile the CHECK expression, passing the OLD value map.
			compiler.compileExpression(checkExpr, regCheckResult, undefined, undefined, argMap);
			compiler.emit(Opcode.IfTrue, regCheckResult, addrCheckOK, 0, null, 0, `If true, skip violation ${constraintName}`);

			// Failure Handler
			const errorMsg = `CHECK constraint failed: ${constraintName}`;
			compiler.emit(Opcode.ConstraintViolation, 0, 0, 0, errorMsg, 0, `THROW ${constraintName}`);

			compiler.resolveAddress(addrCheckOK);
		});
	}
	// --- End CHECK constraints --- //

	compiler.emit(Opcode.VRowid, cursor, regRowid, 0, null, 0, "Get Rowid for DELETE");
	const p4Update = { onConflict: ConflictResolution.ABORT, table: tableSchema, type: 'update' };
	// Pass the correct cursor index in p5
	compiler.emit(Opcode.VUpdate, 1, regRowid, 0, p4Update, cursor, `VUpdate DELETE ${tableSchema.name}`);

	compiler.resolveAddress(addrContinueDelete /* Pass correlation/argMap? */);
	compiler.emit(Opcode.VNext, cursor, addrEOF, 0, null, 0, "Advance to next row for DELETE");
	compiler.emit(Opcode.Goto, 0, addrLoopStart, 0, null, 0, "Loop back for next DELETE");

	compiler.resolveAddress(addrEOF);
	compiler.emit(Opcode.Close, cursor, 0, 0, null, 0, `Close ${tableSchema.name}`);
}

export function compileRollbackStatement(compiler: Compiler, stmt: AST.RollbackStmt): void {
	if (stmt.savepoint) {
		const savepointName = compiler.addConstant(stmt.savepoint);
		compiler.emit(Opcode.Savepoint, 0, 0, 0, savepointName, 0, `ROLLBACK TO ${stmt.savepoint}`);
		compiler.emit(Opcode.VRollbackTo, 0, 0, 0, savepointName, 0, `VRollbackTo ${stmt.savepoint}`);
	} else {
		compiler.emit(Opcode.VRollback, 0, 0, 0, null, 0, "ROLLBACK");
	}
}

export function compileSavepointStatement(compiler: Compiler, stmt: AST.SavepointStmt): void {
	const savepointName = compiler.addConstant(stmt.name);
	compiler.emit(Opcode.Savepoint, 1, 0, 0, savepointName, 0, `SAVEPOINT ${stmt.name}`);
	compiler.emit(Opcode.VSavepoint, 0, 0, 0, savepointName, 0, `VSavepoint ${stmt.name}`);
}

export function compileReleaseStatement(compiler: Compiler, stmt: AST.ReleaseStmt): void {
	if (!stmt.savepoint) {
		throw new SqliteError("RELEASE statement requires a savepoint name.", StatusCode.ERROR, undefined, stmt.loc?.start.line, stmt.loc?.start.column);
	}
	const savepointName = compiler.addConstant(stmt.savepoint);
	compiler.emit(Opcode.Savepoint, 2, 0, 0, savepointName, 0, `RELEASE ${stmt.savepoint}`);
	compiler.emit(Opcode.VRelease, 0, 0, 0, savepointName, 0, `VRelease ${stmt.savepoint}`);
}<|MERGE_RESOLUTION|>--- conflicted
+++ resolved
@@ -1,4 +1,3 @@
-<<<<<<< HEAD
 import { ConflictResolution } from '../common/constants.js';
 import { Opcode } from '../vdbe/opcodes.js';
 import { StatusCode } from '../common/types.js';
@@ -8,23 +7,7 @@
 import type * as AST from '../parser/ast.js';
 import { compileUnhandledWhereConditions } from './whereVerify.js';
 import { compileLiteralValue } from './utils.js';
-=======
-import { ConflictResolution } from '../common/constants';
-import { Opcode } from '../vdbe/opcodes';
-import { StatusCode } from '../common/types';
-import { SqliteError } from '../common/errors';
-import { type P4Update, type P4Vtab } from '../vdbe/instruction';
-import type { Compiler, HavingContext } from './compiler';
-import type * as AST from '../parser/ast';
-import { compileUnhandledWhereConditions } from './whereVerify';
-import { compileLiteralValue } from './utils';
-import { compileExpression, type ArgumentMap } from './expression';
-import { type P4FuncDef } from '../vdbe/instruction';
-import type { SubqueryCorrelationResult, CorrelatedColumnInfo } from './correlation';
-import type { TableSchema, RowConstraintSchema } from '../schema/table';
-import { getAffinityForType } from '../schema/schema';
-import { RowOp } from '../schema/table';
->>>>>>> 55004ba6
+import { RowOp, type RowConstraintSchema } from '../schema/table.js';
 
 export function compileInsertStatement(compiler: Compiler, stmt: AST.InsertStmt): void {
 	const tableSchema = compiler.db._findTable(stmt.table.name, stmt.table.schema);
