import type { Compiler } from './compiler.js';
import type { WindowSorterInfo, setupWindowSorter } from './window.js'; // Assuming these are moved/exported
import { compileWindowFunctionsPass } from './window_pass.js'; // Assuming this is moved/exported
import type * as AST from '../parser/ast.js';
import { Opcode } from '../vdbe/opcodes.js';
import { expressionToString } from '../util/ddl-stringify.js';
<<<<<<< HEAD
import type { ColumnResultInfo } from './structs.js';
=======
import type { ColumnResultInfo } from './compiler.js'; // Or wherever defined
import { createLogger } from '../common/logger.js'; // Import logger
import type { RowProcessingContext } from './select-loop.js'; // Import the context type

const log = createLogger('compiler:select-window');
const warnLog = log.extend('warn');
>>>>>>> fa290741

export function processRowWindow(
	compiler: Compiler,
	stmt: AST.SelectStmt,
	currentRowColumnMap: ReadonlyArray<ColumnResultInfo>,
	windowSorterInfo: WindowSorterInfo,
	context: RowProcessingContext // Added context parameter
): number {
	const callbackStartAddr = compiler.getCurrentAddress();

	// Handle LEFT JOIN NULL padding
	if (context.isLeftJoinPadding) {
		log("Processing LEFT JOIN NULL padding in window function mode");
		// For window functions with LEFT JOIN padding, we need to make sure any window
		// partition by/order by expressions that use columns from the inner relation
		// correctly evaluate to NULL.
		// Generally this will happen naturally through the normal expression evaluation,
		// but we can add this note to be explicit about the expected behavior.
	}

	// Populate window sorter registers with the current row data
	const sorterDataReg = windowSorterInfo.dataBaseReg;
	windowSorterInfo.schema.columns.forEach((col, i) => {
		const sourceExpr = windowSorterInfo.indexToExpression.get(i);

		// If this column is from a cursor in context.isLeftJoinPadding?.innerContributingCursors,
		// we should set it to NULL. However, expression-based sorter columns don't store
		// their cursor information directly, so we'd need a more complex mapping.
		// In practice, the compileExpression will naturally handle NULL propagation.

		if (sourceExpr) {
			// Data column needed for partition/order/args
			const coreColInfo = currentRowColumnMap.find(info =>
				info.expr && expressionToString(info.expr) === expressionToString(sourceExpr));
			if (coreColInfo) {
				// If we're in LEFT JOIN padding mode AND this column is from an inner cursor, make it NULL
				if (context.isLeftJoinPadding &&
				    coreColInfo.sourceCursor !== -1 &&
				    context.isLeftJoinPadding.innerContributingCursors.has(coreColInfo.sourceCursor)) {
					compiler.emit(Opcode.Null, 0, sorterDataReg + i, 0, null, 0,
						`NULL Pad for LEFT JOIN: ${expressionToString(sourceExpr).substring(0, 20)}`);
				} else {
					compiler.emit(Opcode.Move, coreColInfo.targetReg, sorterDataReg + i, 1, null, 0,
						`Move ${i}: ${expressionToString(sourceExpr).substring(0, 20)}`);
				}
			} else {
				compiler.emit(Opcode.Null, 0, sorterDataReg + i, 1, null, 0,
					`NULL for sorter col ${i} (expr not found in current row)`);
			}
		} else {
			// Placeholder for window function result
			compiler.emit(Opcode.Null, 0, sorterDataReg + i, 1, null, 0,
				`NULL placeholder for window result col ${i}`);
		}
	});

	// Insert the data into the window sorter
	const recordReg = compiler.allocateMemoryCells(1);
	const rowidReg = compiler.allocateMemoryCells(1);
	compiler.emit(Opcode.Null, 0, rowidReg, 0, null, 0, "Window Sort: NULL Rowid");
	compiler.emit(Opcode.MakeRecord, sorterDataReg, windowSorterInfo.schema.columns.length, recordReg, null, 0, "Make Window Sort Record");
	const insertDataReg = compiler.allocateMemoryCells(windowSorterInfo.schema.columns.length + 1);
	compiler.emit(Opcode.Move, rowidReg, insertDataReg, 1, null, 0, "Copy rowid for insert");
	compiler.emit(Opcode.Move, sorterDataReg, insertDataReg + 1, windowSorterInfo.schema.columns.length, null, 0, "Copy data for insert");
	compiler.emit(Opcode.VUpdate, windowSorterInfo.schema.columns.length + 1, insertDataReg, windowSorterInfo.cursor, { table: windowSorterInfo.schema }, 0, "Insert Row into Window Sorter");

	return callbackStartAddr;
}


export function compileWindowOutput(
	compiler: Compiler,
	windowSorterInfo: WindowSorterInfo,
	finalColumnMap: ReadonlyArray<ColumnResultInfo>,
	sharedFrameDefinition: AST.WindowFrame | undefined,
	regLimit: number,
	regOffset: number,
	finalLoopEndAddr: number // Address to jump to when done
): void {
	// Sort the window data
	compiler.emit(Opcode.Sort, windowSorterInfo.cursor, 0, 0, null, 0, "Sort Window Function Data");

	const outputBaseReg = compiler.allocateMemoryCells(finalColumnMap.length);

	// Run the window functions pass
	compileWindowFunctionsPass(compiler, windowSorterInfo, outputBaseReg, finalColumnMap.length, sharedFrameDefinition);

	// Loop through sorted data and build final output
	const addrWinLoopStart = compiler.allocateAddress('winLoopStart');
	// const addrWinLoopEnd = compiler.allocateAddress('winLoopEnd'); // Use finalLoopEndAddr instead

	compiler.emit(Opcode.Rewind, windowSorterInfo.cursor, finalLoopEndAddr, 0, null, 0, "Rewind Window Sorter for Output");
	compiler.resolveAddress(addrWinLoopStart);

	// Move data from sorter or calculated results to output registers
	finalColumnMap.forEach((colInfo, i) => {
		if (colInfo.expr?.type === 'windowFunction') {
			const placeholderInfo = windowSorterInfo!.windowResultPlaceholders.get(colInfo.expr);
			if (!placeholderInfo) throw new Error(`Internal error: Window placeholder not found for output column ${i}`);
			compiler.emit(Opcode.Move, placeholderInfo.resultReg, outputBaseReg + i, 1, null, 0, `Move window result to output ${i}`);
		} else {
			const sorterColIdx = colInfo.sourceColumnIndex;
			compiler.emit(Opcode.VColumn, windowSorterInfo!.cursor, sorterColIdx, outputBaseReg + i, null, 0, `Read sorter col ${sorterColIdx} to output ${i}`);
		}
	});

	// Apply LIMIT/OFFSET
	const addrSkipWinRow = compiler.allocateAddress('skipWinRow');
	if (regLimit > 0) {
		const addrPostWinOffset = compiler.allocateAddress('postWinOffset');
		compiler.emit(Opcode.IfZero, regOffset, addrPostWinOffset, 0, null, 0, "Window: Check Offset == 0");
		compiler.emit(Opcode.Subtract, 1, regOffset, regOffset, null, 0, "Window: Decrement Offset");
		compiler.emit(Opcode.Goto, 0, addrSkipWinRow, 0, null, 0, "Window: Skip Row (Offset)");
		compiler.resolveAddress(addrPostWinOffset);
	}

	compiler.emit(Opcode.ResultRow, outputBaseReg, finalColumnMap.length, 0, null, 0, "Output Window Function Row");

	if (regLimit > 0) {
		const addrWinLimitNotZero = compiler.allocateAddress('winLimitNotZero');
		compiler.emit(Opcode.IfZero, regLimit, addrWinLimitNotZero, 0, null, 0, "Window: Skip Limit Check if 0");
		compiler.emit(Opcode.Subtract, 1, regLimit, regLimit, null, 0, "Window: Decrement Limit");
		compiler.emit(Opcode.IfZero, regLimit, finalLoopEndAddr, 0, null, 0, "Window: Check Limit Reached");
		compiler.resolveAddress(addrWinLimitNotZero);
	}

	compiler.resolveAddress(addrSkipWinRow);
	compiler.emit(Opcode.VNext, windowSorterInfo.cursor, finalLoopEndAddr, 0, null, 0, "Next Window Row");
	compiler.emit(Opcode.Goto, 0, addrWinLoopStart, 0, null, 0, "Window Loop");

	// Close window sorter cursor (moved to main orchestrator?)
	// compiler.emit(Opcode.Close, windowSorterInfo.cursor, 0, 0, null, 0, "Close Window Sorter");
}<|MERGE_RESOLUTION|>--- conflicted
+++ resolved
@@ -1,84 +1,88 @@
 import type { Compiler } from './compiler.js';
-import type { WindowSorterInfo, setupWindowSorter } from './window.js'; // Assuming these are moved/exported
-import { compileWindowFunctionsPass } from './window_pass.js'; // Assuming this is moved/exported
+import type { WindowSorterInfo } from './window.js';
+import { compileWindowFunctionsPass } from './window_pass.js';
 import type * as AST from '../parser/ast.js';
 import { Opcode } from '../vdbe/opcodes.js';
 import { expressionToString } from '../util/ddl-stringify.js';
-<<<<<<< HEAD
 import type { ColumnResultInfo } from './structs.js';
-=======
-import type { ColumnResultInfo } from './compiler.js'; // Or wherever defined
-import { createLogger } from '../common/logger.js'; // Import logger
-import type { RowProcessingContext } from './select-loop.js'; // Import the context type
+import { createLogger } from '../common/logger.js';
+import type { RowProcessingContext } from './select-loop.js';
 
 const log = createLogger('compiler:select-window');
-const warnLog = log.extend('warn');
->>>>>>> fa290741
 
 export function processRowWindow(
 	compiler: Compiler,
 	stmt: AST.SelectStmt,
 	currentRowColumnMap: ReadonlyArray<ColumnResultInfo>,
 	windowSorterInfo: WindowSorterInfo,
-	context: RowProcessingContext // Added context parameter
+	context: RowProcessingContext
 ): number {
 	const callbackStartAddr = compiler.getCurrentAddress();
 
-	// Handle LEFT JOIN NULL padding
 	if (context.isLeftJoinPadding) {
 		log("Processing LEFT JOIN NULL padding in window function mode");
-		// For window functions with LEFT JOIN padding, we need to make sure any window
-		// partition by/order by expressions that use columns from the inner relation
-		// correctly evaluate to NULL.
-		// Generally this will happen naturally through the normal expression evaluation,
-		// but we can add this note to be explicit about the expected behavior.
+		// Note: The logic below for emitting Move or Null already considers the padding context implicitly
+		// when sourceExpr is compiled or when coreColInfo.targetReg is used.
+		// Explicitly, if a column contributing to a PARTITION BY or ORDER BY key comes from the
+		// padded side of a LEFT JOIN, its value should be NULL. This is handled when coreColInfo.targetReg
+		// (which should reflect the current row's state, including NULLs from padding) is moved to the sorter.
 	}
 
-	// Populate window sorter registers with the current row data
 	const sorterDataReg = windowSorterInfo.dataBaseReg;
 	windowSorterInfo.schema.columns.forEach((col, i) => {
 		const sourceExpr = windowSorterInfo.indexToExpression.get(i);
 
-		// If this column is from a cursor in context.isLeftJoinPadding?.innerContributingCursors,
-		// we should set it to NULL. However, expression-based sorter columns don't store
-		// their cursor information directly, so we'd need a more complex mapping.
-		// In practice, the compileExpression will naturally handle NULL propagation.
-
 		if (sourceExpr) {
 			// Data column needed for partition/order/args
+			// Find the corresponding column in the current row's data (currentRowColumnMap)
+			// This map should contain results of expressions from the SELECT core, already considering padding.
 			const coreColInfo = currentRowColumnMap.find(info =>
 				info.expr && expressionToString(info.expr) === expressionToString(sourceExpr));
+
 			if (coreColInfo) {
-				// If we're in LEFT JOIN padding mode AND this column is from an inner cursor, make it NULL
-				if (context.isLeftJoinPadding &&
-				    coreColInfo.sourceCursor !== -1 &&
-				    context.isLeftJoinPadding.innerContributingCursors.has(coreColInfo.sourceCursor)) {
-					compiler.emit(Opcode.Null, 0, sorterDataReg + i, 0, null, 0,
-						`NULL Pad for LEFT JOIN: ${expressionToString(sourceExpr).substring(0, 20)}`);
-				} else {
-					compiler.emit(Opcode.Move, coreColInfo.targetReg, sorterDataReg + i, 1, null, 0,
-						`Move ${i}: ${expressionToString(sourceExpr).substring(0, 20)}`);
-				}
+				// If we are in a LEFT JOIN padding context AND the original source of this data
+				// (before it became part of currentRowColumnMap) was from the inner, now-NULLed table,
+				// then coreColInfo.targetReg should already hold NULL if expressions were compiled correctly
+				// against the padded row state.
+				// The check context.isLeftJoinPadding.innerContributingCursors.has(coreColInfo.sourceCursor)
+				// directly on coreColInfo (which represents an *expression result* or a *direct column from current row*)
+				// might be misleading if coreColInfo.sourceCursor refers to an intermediate cursor rather than the true origin.
+				// However, if coreColInfo.targetReg correctly reflects the (potentially NULLed) value due to padding,
+				// just moving it is correct.
+
+				// Let's assume coreColInfo.targetReg correctly has the value (or NULL if padded)
+				// from the current row context.
+				compiler.emit(Opcode.Move, coreColInfo.targetReg, sorterDataReg + i, 1, null, 0,
+					`Move ${i}: ${expressionToString(sourceExpr).substring(0, 20)}`);
 			} else {
+				// If the source expression for the sorter column wasn't found in the current row map,
+				// this is an issue, or it implies the expression should have been evaluated differently.
+				// For safety, emit NULL.
 				compiler.emit(Opcode.Null, 0, sorterDataReg + i, 1, null, 0,
-					`NULL for sorter col ${i} (expr not found in current row)`);
+					`NULL for sorter col ${i} (expr ${expressionToString(sourceExpr).substring(0,15)} not found in current row)`);
 			}
 		} else {
-			// Placeholder for window function result
+			// Placeholder for window function result itself in the sorter schema
 			compiler.emit(Opcode.Null, 0, sorterDataReg + i, 1, null, 0,
 				`NULL placeholder for window result col ${i}`);
 		}
 	});
 
-	// Insert the data into the window sorter
 	const recordReg = compiler.allocateMemoryCells(1);
-	const rowidReg = compiler.allocateMemoryCells(1);
-	compiler.emit(Opcode.Null, 0, rowidReg, 0, null, 0, "Window Sort: NULL Rowid");
-	compiler.emit(Opcode.MakeRecord, sorterDataReg, windowSorterInfo.schema.columns.length, recordReg, null, 0, "Make Window Sort Record");
-	const insertDataReg = compiler.allocateMemoryCells(windowSorterInfo.schema.columns.length + 1);
-	compiler.emit(Opcode.Move, rowidReg, insertDataReg, 1, null, 0, "Copy rowid for insert");
-	compiler.emit(Opcode.Move, sorterDataReg, insertDataReg + 1, windowSorterInfo.schema.columns.length, null, 0, "Copy data for insert");
-	compiler.emit(Opcode.VUpdate, windowSorterInfo.schema.columns.length + 1, insertDataReg, windowSorterInfo.cursor, { table: windowSorterInfo.schema }, 0, "Insert Row into Window Sorter");
+	// const rowidReg = compiler.allocateMemoryCells(1); // Not used directly for VUpdate here
+	// compiler.emit(Opcode.Null, 0, rowidReg, 0, null, 0, "Window Sort: NULL Rowid"); // Rowid not part of MakeRecord for this sorter type
+	compiler.emit(Opcode.MakeRecord, sorterDataReg, windowSorterInfo.schema.columns.length, recordReg, windowSorterInfo.sortKeyP4 /* Pass sort key for MakeRecord if applicable */, 0, "Make Window Sort Record");
+
+	// For VUpdate into an ephemeral table (like the sorter), P1 is number of columns in record + 1 (for rowid), P2 is start reg of (rowid, col0, col1...).
+	// If sorter is without rowid, P1 is num sorter cols, P2 is start of data.
+	// Assuming sorter is an ephemeral table that might be WITHOUT ROWID or handle rowids internally.
+	// The current MemoryTable VUpdate typically expects (rowid, col0, ...).
+	// Let's prepare data including a NULL rowid if the sorter schema expects it.
+	const numSorterDataCols = windowSorterInfo.schema.columns.length;
+	const insertDataReg = compiler.allocateMemoryCells(numSorterDataCols + 1); // +1 for potential rowid
+	compiler.emit(Opcode.Null, 0, insertDataReg, 0, null, 0, "Window Sort: Prep Rowid (NULL)");
+	compiler.emit(Opcode.Move, sorterDataReg, insertDataReg + 1, numSorterDataCols, null, 0, "Window Sort: Copy data for insert");
+	compiler.emit(Opcode.VUpdate, numSorterDataCols + 1, insertDataReg, windowSorterInfo.cursor, { table: windowSorterInfo.schema }, 0, "Insert Row into Window Sorter");
 
 	return callbackStartAddr;
 }
@@ -91,36 +95,41 @@
 	sharedFrameDefinition: AST.WindowFrame | undefined,
 	regLimit: number,
 	regOffset: number,
-	finalLoopEndAddr: number // Address to jump to when done
+	finalLoopEndAddr: number
 ): void {
-	// Sort the window data
-	compiler.emit(Opcode.Sort, windowSorterInfo.cursor, 0, 0, null, 0, "Sort Window Function Data");
+	compiler.emit(Opcode.Sort, windowSorterInfo.cursor, finalLoopEndAddr /* Jump here if sort is empty */, 0, null, 0, "Sort Window Function Data");
 
 	const outputBaseReg = compiler.allocateMemoryCells(finalColumnMap.length);
 
-	// Run the window functions pass
 	compileWindowFunctionsPass(compiler, windowSorterInfo, outputBaseReg, finalColumnMap.length, sharedFrameDefinition);
 
-	// Loop through sorted data and build final output
 	const addrWinLoopStart = compiler.allocateAddress('winLoopStart');
-	// const addrWinLoopEnd = compiler.allocateAddress('winLoopEnd'); // Use finalLoopEndAddr instead
 
 	compiler.emit(Opcode.Rewind, windowSorterInfo.cursor, finalLoopEndAddr, 0, null, 0, "Rewind Window Sorter for Output");
 	compiler.resolveAddress(addrWinLoopStart);
 
-	// Move data from sorter or calculated results to output registers
 	finalColumnMap.forEach((colInfo, i) => {
 		if (colInfo.expr?.type === 'windowFunction') {
-			const placeholderInfo = windowSorterInfo!.windowResultPlaceholders.get(colInfo.expr);
-			if (!placeholderInfo) throw new Error(`Internal error: Window placeholder not found for output column ${i}`);
+			const placeholderInfo = windowSorterInfo.windowResultPlaceholders.get(colInfo.expr);
+			if (!placeholderInfo) throw new Error(`Internal error: Window placeholder not found for output column ${i} ('${expressionToString(colInfo.expr)}')`);
 			compiler.emit(Opcode.Move, placeholderInfo.resultReg, outputBaseReg + i, 1, null, 0, `Move window result to output ${i}`);
 		} else {
-			const sorterColIdx = colInfo.sourceColumnIndex;
-			compiler.emit(Opcode.VColumn, windowSorterInfo!.cursor, sorterColIdx, outputBaseReg + i, null, 0, `Read sorter col ${sorterColIdx} to output ${i}`);
+			// This is a non-window function column. It should be a pass-through value that was stored in the sorter.
+			const sorterColIdx = colInfo.sourceColumnIndex; // This MUST be the index in the sorter table schema.
+
+			if (sorterColIdx === -1) {
+				// This implies the column was not directly stored in the sorter payload, which is unexpected for pass-through columns.
+				// It might have been calculated by compileWindowFunctionsPass (though that's usually for window func results)
+				// or there is a mapping issue.
+				log.extend('warn')(`Final column ${i} ('${colInfo.expr ? expressionToString(colInfo.expr) : 'unknown'}') in window output is not a window function and has an invalid sorter index (-1). Emitting NULL.`);
+				compiler.emit(Opcode.Null, 0, outputBaseReg + i, 0, null, 0, `NULL for non-window col ${i} in window output (invalid sorterIndex)`);
+			} else {
+				// Read the pass-through column directly from the sorter.
+				compiler.emit(Opcode.VColumn, windowSorterInfo.cursor, sorterColIdx, outputBaseReg + i, null, 0, `Read sorter payload col ${sorterColIdx} to output ${i}`);
+			}
 		}
 	});
 
-	// Apply LIMIT/OFFSET
 	const addrSkipWinRow = compiler.allocateAddress('skipWinRow');
 	if (regLimit > 0) {
 		const addrPostWinOffset = compiler.allocateAddress('postWinOffset');
@@ -141,9 +150,6 @@
 	}
 
 	compiler.resolveAddress(addrSkipWinRow);
-	compiler.emit(Opcode.VNext, windowSorterInfo.cursor, finalLoopEndAddr, 0, null, 0, "Next Window Row");
-	compiler.emit(Opcode.Goto, 0, addrWinLoopStart, 0, null, 0, "Window Loop");
-
-	// Close window sorter cursor (moved to main orchestrator?)
-	// compiler.emit(Opcode.Close, windowSorterInfo.cursor, 0, 0, null, 0, "Close Window Sorter");
+	compiler.emit(Opcode.VNext, windowSorterInfo.cursor, addrWinLoopStart, 0, null, 0, "Next Window Row -> Loop Start");
+	compiler.emit(Opcode.Goto, 0, finalLoopEndAddr, 0, null, 0, "Window Loop Finished, Go To Final End"); // Should be hit if VNext falls through (EOF)
 }