--- conflicted
+++ resolved
@@ -23,6 +23,7 @@
 const log = createLogger('compiler:select');
 const warnLog = log.extend('warn');
 const errorLog = log.extend('error');
+const debugLog = log.extend('debug');
 
 /**
  * Interface to hold consolidated state for each level in the join structure.
@@ -540,7 +541,7 @@
 		const maxAggArgs = aggregateColumns.reduce((max, col) => Math.max(max, col.expr.args.length), 0);
 		allocatedAggArgsReg = compiler.allocateMemoryCells(Math.max(1, maxAggArgs));
 		allocatedAggSerKeyReg = compiler.allocateMemoryCells(1);
-		console.log(`DEBUG: Allocated agg regs: Key=${allocatedAggKeyReg}, Args=${allocatedAggArgsReg}, SerKey=${allocatedAggSerKeyReg}`);
+		debugLog(`DEBUG: Allocated agg regs: Key=${allocatedAggKeyReg}, Args=${allocatedAggArgsReg}, SerKey=${allocatedAggSerKeyReg}`);
 
 	} else {
 		// Direct output uses core structure
@@ -622,23 +623,9 @@
 		// Capture aggregate registers *after* allocation inside this block
 		const allocatedAggKeyReg = finalColumnMap.find(info => info.expr?.type !== 'function') ? compiler.allocateMemoryCells(getGroupKeyExpressions(stmt).length) : compiler.allocateMemoryCells(1);
 		const maxAggArgs = aggregateColumns.reduce((max, col) => Math.max(max, col.expr.args.length), 0);
-<<<<<<< HEAD
 		const allocatedAggArgsReg = compiler.allocateMemoryCells(Math.max(1, maxAggArgs));
 		const allocatedAggSerKeyReg = compiler.allocateMemoryCells(1);
-		console.log(`DEBUG: Values passed to callback: Key=${allocatedAggKeyReg}, Args=${allocatedAggArgsReg}, SerKey=${allocatedAggSerKeyReg}`);
-=======
-		regAggArgs = compiler.allocateMemoryCells(Math.max(1, maxAggArgs));
-		regAggSerializedKey = compiler.allocateMemoryCells(1);
-		// ---------------------------------
-		log(`DEBUG: Allocated agg regs: Key=%d, Args=%d, SerKey=%d`, regAggKey, regAggArgs, regAggSerializedKey); // <-- Log allocated values
-
-		// Store allocated regs in separate consts for clarity in closure
-		const allocatedAggKeyReg = regAggKey;
-		const allocatedAggArgsReg = regAggArgs;
-		const allocatedAggSerKeyReg = regAggSerializedKey;
-
-		log(`DEBUG: Values passed to callback: Key=%d, Args=%d, SerKey=%d`, allocatedAggKeyReg, allocatedAggArgsReg, allocatedAggSerKeyReg); // <-- Log values going into closure
->>>>>>> 2f876546
+		log(`DEBUG: Values passed to callback: Key=${allocatedAggKeyReg}, Args=${allocatedAggArgsReg}, SerKey=${allocatedAggSerKeyReg}`);
 
 		// Assign processRowAggregate
 		processRowCallback = (
