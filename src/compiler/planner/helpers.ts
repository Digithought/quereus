--- conflicted
+++ resolved
@@ -186,11 +186,7 @@
 	};
 	compiler.cursorPlanningInfo.set(cursorIdx, planResult);
 
-<<<<<<< HEAD
-	log(`Plan: %s (cursor %d, outer: %s, relevantCons: %s) -> idxNum=%d cost=%.2f rows=%s usage=%j handled=%d colUsed=%s`,
-=======
-	log(`Plan: %s (cursor %d, outer: %s) -> idxNum=%d cost=%.2f rows=%s usage=%j handled=%d colUsed=%s nArgs=%d`,
->>>>>>> 8fbd1b64
+	log(`Plan: %s (cursor %d, outer: %s, relevantCons: %s) -> idxNum=%d cost=%.2f rows=%s usage=%j handled=%d colUsed=%s nArgs=%d`,
 		tableSchema.name,
 		cursorIdx,
 		[...activeOuterCursors].join(','),
