--- conflicted
+++ resolved
@@ -203,13 +203,8 @@
         }
       }
 
-<<<<<<< HEAD
-      // Validate RETURNING expression (UPDATE supports both NEW and OLD)
-      validateReturningExpression(rc.expr, 'UPDATE');
-=======
       const columnIndex = tableReference.tableSchema.columns.findIndex(col => col.name.toLowerCase() === (rc.expr.type === 'column' ? rc.expr.name.toLowerCase() : ''));
       const projAttributeId = rc.expr.type === 'column' && columnIndex !== -1 ? columnAttributeIds[columnIndex] : undefined;
->>>>>>> f43a2ec6
 
       return {
         node: buildExpression({ ...updateCtx, scope: returningScope }, rc.expr) as ScalarPlanNode,
