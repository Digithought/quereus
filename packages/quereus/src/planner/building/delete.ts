--- conflicted
+++ resolved
@@ -142,79 +142,6 @@
   const resultNode: RelationalPlanNode = deleteNode;
 
   if (stmt.returning && stmt.returning.length > 0) {
-<<<<<<< HEAD
-    // For DELETE RETURNING, reuse the existing OLD row descriptor from constraint checking
-    const returningScope = new RegisteredScope(deleteCtx.scope);
-
-    // Reuse the existing attribute IDs from the constraint check oldRowDescriptor
-    tableReference.tableSchema.columns.forEach((tableColumn, columnIndex) => {
-      // Find the existing attribute ID for this column from the constraint check oldRowDescriptor
-      let oldAttributeId: number | undefined;
-      for (const attrIdStr in oldRowDescriptor) {
-        const attrId = parseInt(attrIdStr);
-        if (oldRowDescriptor[attrId] === columnIndex) {
-          oldAttributeId = attrId;
-          break;
-        }
-      }
-
-      if (oldAttributeId === undefined) {
-        throw new Error(`Could not find attribute ID for column ${columnIndex} in oldRowDescriptor`);
-      }
-
-      // Register the unqualified column name in the RETURNING scope (defaults to OLD values for DELETE)
-      returningScope.registerSymbol(tableColumn.name.toLowerCase(), (exp, s) => {
-        return new ColumnReferenceNode(
-          s,
-          exp as AST.ColumnExpr,
-          {
-            typeClass: 'scalar',
-            affinity: tableColumn.affinity,
-            nullable: !tableColumn.notNull,
-            isReadOnly: false
-          },
-          oldAttributeId,
-          columnIndex
-        );
-      });
-
-      // Also register the table-qualified form (table.column) - defaults to OLD values for DELETE
-      const tblQualified = `${tableReference.tableSchema.name.toLowerCase()}.${tableColumn.name.toLowerCase()}`;
-      returningScope.registerSymbol(tblQualified, (exp, s) =>
-        new ColumnReferenceNode(
-          s,
-          exp as AST.ColumnExpr,
-          {
-            typeClass: 'scalar',
-            affinity: tableColumn.affinity,
-            nullable: !tableColumn.notNull,
-            isReadOnly: false
-          },
-          oldAttributeId,
-          columnIndex
-        )
-      );
-
-      // Register OLD.column for DELETE RETURNING (deleted values)
-      returningScope.registerSymbol(`old.${tableColumn.name.toLowerCase()}`, (exp, s) =>
-        new ColumnReferenceNode(
-          s,
-          exp as AST.ColumnExpr,
-          {
-            typeClass: 'scalar',
-            affinity: tableColumn.affinity,
-            nullable: !tableColumn.notNull,
-            isReadOnly: false
-          },
-          oldAttributeId,
-          columnIndex
-        )
-      );
-    });
-
-    const returningProjections = stmt.returning.map(rc => {
-      // TODO: RETURNING *
-=======
     // Create returning scope with OLD/NEW attribute access
     const returningScope = new RegisteredScope(deleteCtx.scope);
 
@@ -251,50 +178,21 @@
     // Build RETURNING projections in the OLD/NEW context
     const returningProjections = stmt.returning.map(rc => {
       // TODO: Support RETURNING *
->>>>>>> f43a2ec6
       if (rc.type === 'all') throw new QuereusError('RETURNING * not yet supported', StatusCode.UNSUPPORTED);
 
       // Infer alias from column name if not explicitly provided
       let alias = rc.alias;
       if (!alias && rc.expr.type === 'column') {
-<<<<<<< HEAD
-        // For qualified column references like OLD.id, normalize to lowercase
-        if (rc.expr.table) {
-          alias = `${rc.expr.table.toLowerCase()}.${rc.expr.name.toLowerCase()}`;
-        } else {
-          alias = rc.expr.name.toLowerCase();
-        }
-      }
-
-      // Validate that NEW references are not used in DELETE RETURNING
-      validateReturningExpression(rc.expr, 'DELETE');
-
-=======
         alias = rc.expr.name;
       }
 
->>>>>>> f43a2ec6
       return {
         node: buildExpression({ ...deleteCtx, scope: returningScope }, rc.expr) as ScalarPlanNode,
         alias: alias
       };
     });
 
-<<<<<<< HEAD
-    // Update the DeleteNode to include the OLD row descriptor for RETURNING (reuse existing one)
-    const deleteNodeWithDescriptor = new DeleteNode(
-      deleteCtx.scope,
-      tableReference,
-      constraintCheckNode, // Use constraint-checked rows as source
-      oldRowDescriptor // Reuse the same OLD row descriptor from constraint checking
-    );
-
-    // Similar to UPDATE, using sourceNode (the filtered rows to be deleted) as a stand-in for RETURNING.
-    // The emitter needs to provide the *actual* deleted rows.
-    return new ReturningNode(deleteCtx.scope, deleteNodeWithDescriptor, returningProjections);
-=======
     return new ReturningNode(deleteCtx.scope, resultNode, returningProjections);
->>>>>>> f43a2ec6
   }
 
 	return new SinkNode(deleteCtx.scope, resultNode, 'delete');
