--- conflicted
+++ resolved
@@ -31,17 +31,8 @@
 			keyValues.push(oldRow[pkColIdx]);
 		}
 
-<<<<<<< HEAD
-		// Create a clean row without metadata to store in the virtual table
-		const cleanRowForVtab = updatedRow.slice() as Row;
-		// The virtual table should only get the pure row data, no metadata
-
-		// Perform the actual update via xUpdate: update the row identified by keyValues to have the values in cleanRowForVtab
-		await vtab.xUpdate!('update', cleanRowForVtab, keyValues);
-=======
 		// Perform the actual update via xUpdate: update the row identified by keyValues to have the NEW values
 		await vtab.xUpdate!('update', newRow, keyValues);
->>>>>>> f43a2ec6
 	}
 
 	// Always yield the updated rows - consumers decide if they want them
@@ -49,28 +40,11 @@
 		const vtab = await getVTable(ctx, tableSchema);
 
 		try {
-<<<<<<< HEAD
-			for await (const updatedRow of updatedRowsIterable) {
-				await executeUpdate(vtab, updatedRow);
-				// Yield the updated row (preserve __updateRowData for RETURNING, only strip UpdateExecutor-specific metadata)
-				const cleanRow = updatedRow.slice() as Row;
-				delete (cleanRow as any).__oldRowKeyValues; // Remove UpdateExecutor-specific metadata
-				// Keep __updateRowData for RETURNING to access OLD/NEW values
-				if ((updatedRow as any).__updateRowData) {
-					Object.defineProperty(cleanRow, '__updateRowData', {
-						value: (updatedRow as any).__updateRowData,
-						enumerable: false,
-						writable: false
-					});
-				}
-				yield cleanRow;
-=======
 			for await (const flatRow of flatRowsIterable) {
 				await executeUpdate(vtab, flatRow);
 				// Extract and yield the NEW row values
 				const newRow = extractNewRowFromFlat(flatRow, tableSchema.columns.length);
 				yield newRow;
->>>>>>> f43a2ec6
 			}
 		} finally {
 			await vtab.xDisconnect().catch((e: any) => errorLog(`Error during xDisconnect for ${tableSchema.name}: ${e}`));
