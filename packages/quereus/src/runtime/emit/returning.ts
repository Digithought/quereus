import type { ReturningNode } from '../../planner/nodes/returning-node.js';
import type { Instruction, RuntimeContext } from '../types.js';
import type { RowDescriptor } from '../../planner/nodes/plan-node.js';
import type { Row } from '../../common/types.js';
import type { EmissionContext } from '../emission-context.js';
import { emitPlanNode, emitCallFromPlan } from '../emitters.js';
import { buildRowDescriptor } from '../../util/row-descriptor.js';

export function emitReturning(plan: ReturningNode, ctx: EmissionContext): Instruction {
<<<<<<< HEAD
	// Find row descriptors from the executor
	let newRowDescriptor: RowDescriptor = [];
	let oldRowDescriptor: RowDescriptor = [];
	let sourceRowDescriptor: RowDescriptor = [];

	// Try to get row descriptors from various sources
	const executor = plan.executor as any;
	
	// Get NEW row descriptor if available
	if (executor.newRowDescriptor && Object.keys(executor.newRowDescriptor).length > 0) {
		newRowDescriptor = executor.newRowDescriptor;
	} else if (executor.source?.newRowDescriptor && Object.keys(executor.source.newRowDescriptor).length > 0) {
		newRowDescriptor = executor.source.newRowDescriptor;
=======
	// Build flat row descriptor from OLD/NEW descriptors if available
	let rowDescriptor: RowDescriptor = [];

	const executor = plan.executor as any;

	// Check if this is a mutation operation with OLD/NEW descriptors
	if (executor.oldRowDescriptor || executor.newRowDescriptor) {
		// Build flat row descriptor: OLD attributes at 0..n-1, NEW attributes at n..2n-1
		if (executor.oldRowDescriptor) {
			for (const attrIdStr in executor.oldRowDescriptor) {
				const attrId = parseInt(attrIdStr);
				const columnIndex = executor.oldRowDescriptor[attrId];
				if (columnIndex !== undefined) {
					rowDescriptor[attrId] = columnIndex; // OLD section: 0..n-1
				}
			}
		}

				if (executor.newRowDescriptor) {
			// Determine table column count from one of the descriptors
			const tableColumnCount = executor.table ? executor.table.tableSchema.columns.length :
				Math.max(
					...Object.values(executor.oldRowDescriptor || {}).filter((v): v is number => typeof v === 'number'),
					...Object.values(executor.newRowDescriptor || {}).filter((v): v is number => typeof v === 'number')
				) + 1;

			for (const attrIdStr in executor.newRowDescriptor) {
				const attrId = parseInt(attrIdStr);
				const columnIndex = executor.newRowDescriptor[attrId];
				if (columnIndex !== undefined) {
					rowDescriptor[attrId] = tableColumnCount + columnIndex; // NEW section: n..2n-1
				}
			}
		}
	} else {
		// Fallback: create row descriptor from executor attributes for non-mutation operations
		rowDescriptor = buildRowDescriptor(plan.executor.getAttributes());
>>>>>>> f43a2ec6
	}

	// Get OLD row descriptor if available
	if (executor.oldRowDescriptor && Object.keys(executor.oldRowDescriptor).length > 0) {
		oldRowDescriptor = executor.oldRowDescriptor;
	} else if (executor.source?.oldRowDescriptor && Object.keys(executor.source.oldRowDescriptor).length > 0) {
		oldRowDescriptor = executor.source.oldRowDescriptor;
	}

	// Fallback: create source row descriptor from executor attributes
	sourceRowDescriptor = buildRowDescriptor(plan.executor.getAttributes());

	// Pre-emit the projection expressions
	const projectionEvaluators = plan.projections.map(proj =>
		emitCallFromPlan(proj.node, ctx)
	);

	async function* run(
		rctx: RuntimeContext,
		executorRows: AsyncIterable<Row>,
		...projectionCallbacks: Array<(ctx: RuntimeContext) => any>
	): AsyncIterable<Row> {
		// Project the results from the executor rows
		for await (const sourceRow of executorRows) {
			// Clear any existing contexts to ensure projections resolve to the correct row
			rctx.context.clear();

			// Extract update metadata if this is an UPDATE operation
			const updateRowData = (sourceRow as any).__updateRowData;
			const isUpdateOperation = updateRowData?.isUpdateOperation;
			const oldRowKeyValues = (sourceRow as any).__oldRowKeyValues;

			// Set up the primary source context
			rctx.context.set(sourceRowDescriptor, () => sourceRow);

			try {
				// Set up OLD and NEW row contexts if available
				if (isUpdateOperation && updateRowData) {
					// For UPDATE operations, set up both OLD and NEW contexts
					if (Object.keys(oldRowDescriptor).length > 0) {
						rctx.context.set(oldRowDescriptor, () => updateRowData.oldRow); // OLD values
					}
					if (Object.keys(newRowDescriptor).length > 0) {
						rctx.context.set(newRowDescriptor, () => updateRowData.newRow); // NEW values
					}
				} else {
					// For INSERT/DELETE operations, set up single context
					if (Object.keys(newRowDescriptor).length > 0) {
						// INSERT: NEW values are the current row
						rctx.context.set(newRowDescriptor, () => sourceRow);
					}
					if (Object.keys(oldRowDescriptor).length > 0) {
						// DELETE: OLD values are the current row
						rctx.context.set(oldRowDescriptor, () => sourceRow);
					}
				}

				try {
					// Evaluate projection expressions in the context of this row
					const outputs = projectionCallbacks.map(func => func(rctx));
					const resolved = await Promise.all(outputs);
					yield resolved as Row;
				} finally {
					// Clean up OLD/NEW contexts
					if (Object.keys(oldRowDescriptor).length > 0) {
						rctx.context.delete(oldRowDescriptor);
					}
					if (Object.keys(newRowDescriptor).length > 0) {
						rctx.context.delete(newRowDescriptor);
					}
				}
			} finally {
				// Clean up source context
				rctx.context.delete(sourceRowDescriptor);
			}
		}
	}

	// Emit the executor (now always produces rows)
	const executorInstruction = emitPlanNode(plan.executor, ctx);

	return {
		params: [executorInstruction, ...projectionEvaluators],
		run,
		note: `returning(${plan.projections.length} cols)`
	};
}<|MERGE_RESOLUTION|>--- conflicted
+++ resolved
@@ -7,21 +7,6 @@
 import { buildRowDescriptor } from '../../util/row-descriptor.js';
 
 export function emitReturning(plan: ReturningNode, ctx: EmissionContext): Instruction {
-<<<<<<< HEAD
-	// Find row descriptors from the executor
-	let newRowDescriptor: RowDescriptor = [];
-	let oldRowDescriptor: RowDescriptor = [];
-	let sourceRowDescriptor: RowDescriptor = [];
-
-	// Try to get row descriptors from various sources
-	const executor = plan.executor as any;
-	
-	// Get NEW row descriptor if available
-	if (executor.newRowDescriptor && Object.keys(executor.newRowDescriptor).length > 0) {
-		newRowDescriptor = executor.newRowDescriptor;
-	} else if (executor.source?.newRowDescriptor && Object.keys(executor.source.newRowDescriptor).length > 0) {
-		newRowDescriptor = executor.source.newRowDescriptor;
-=======
 	// Build flat row descriptor from OLD/NEW descriptors if available
 	let rowDescriptor: RowDescriptor = [];
 
@@ -59,7 +44,6 @@
 	} else {
 		// Fallback: create row descriptor from executor attributes for non-mutation operations
 		rowDescriptor = buildRowDescriptor(plan.executor.getAttributes());
->>>>>>> f43a2ec6
 	}
 
 	// Get OLD row descriptor if available
