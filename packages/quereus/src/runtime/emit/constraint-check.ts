--- conflicted
+++ resolved
@@ -160,49 +160,9 @@
 				// Check all constraints that apply to this operation
 				await checkConstraints(rctx, plan, tableSchema, flatRow, constraintMetadata, evaluatorFunctions);
 
-<<<<<<< HEAD
-				try {
-					// Check all constraints that apply to this operation
-					await checkConstraints(rctx, plan, tableSchema, row, constraintMetadata, evaluatorFunctions);
-
-					// If all constraints pass, yield the row
-					if (isUpdateOperation) {
-						// For UPDATE operations, we need to preserve the OLD row's primary key values
-						// so UpdateExecutor can identify which row to update
-						const cleanUpdatedRow = [...updateRowData.newRow];
-
-						// Attach OLD row primary key information for UpdateExecutor
-						Object.defineProperty(cleanUpdatedRow, '__oldRowKeyValues', {
-							value: updateRowData.oldRow,
-							enumerable: false,
-							writable: false
-						});
-
-						// Preserve __updateRowData for RETURNING to access OLD/NEW values
-						Object.defineProperty(cleanUpdatedRow, '__updateRowData', {
-							value: updateRowData,
-							enumerable: false,
-							writable: false
-						});
-
-						yield cleanUpdatedRow;
-					} else {
-						yield row;
-					}
-				} finally {
-					// Clean up OLD/NEW contexts
-					if (plan.oldRowDescriptor && Object.keys(plan.oldRowDescriptor).length > 0) {
-						rctx.context.delete(plan.oldRowDescriptor);
-					}
-					if (plan.newRowDescriptor && Object.keys(plan.newRowDescriptor).length > 0) {
-						rctx.context.delete(plan.newRowDescriptor);
-					}
-				}
-=======
 				// If all constraints pass, yield the flat row for downstream processing
 				// All downstream operations (INSERT executor, DELETE executor, RETURNING) expect flat rows
 				yield flatRow;
->>>>>>> f43a2ec6
 			} finally {
 				// Clean up flat context
 				rctx.context.delete(flatRowDescriptor);
