--- conflicted
+++ resolved
@@ -51,7 +51,7 @@
 
 	for (let i = 0; i < args.length; i++) {
 		const arg = args[i];
-		
+
 		switch (arg) {
 			case '--show-plan':
 				options.showPlan = true;
@@ -60,7 +60,7 @@
 				options.showProgram = true;
 				break;
 			case '--show-stack':
-				options.showStack = true; 
+				options.showStack = true;
 				break;
 			case '--show-trace':
 				options.showTrace = true;
@@ -111,7 +111,7 @@
 
 function hasAnyArgument(args: string[]): boolean {
 	const testFlags = [
-		'--show-plan', '--show-program', '--show-stack', '--show-trace', 
+		'--show-plan', '--show-program', '--show-stack', '--show-trace',
 		'--verbose', '--plan-summary', '--plan-full-detail', '--expand-nodes', '--max-plan-depth'
 	];
 	return args.some(arg => testFlags.includes(arg));
@@ -176,8 +176,6 @@
 
 /**
  * Generates configurable diagnostic information for failed tests.
-<<<<<<< HEAD
-=======
  *
  * Command line arguments to control output:
  * - --verbose                     : Show execution progress during tests
@@ -196,7 +194,6 @@
  * - QUEREUS_TEST_SHOW_PROGRAM=true  : Include instruction program in diagnostics
  * - QUEREUS_TEST_SHOW_STACK=true    : Include full stack trace in diagnostics
  * - QUEREUS_TEST_SHOW_TRACE=true    : Include execution trace in diagnostics
->>>>>>> 316aa7a7
  */
 function generateDiagnostics(db: Database, sqlBlock: string, error: Error): string {
 	const diagnostics = ['\n=== FAILURE DIAGNOSTICS ==='];
@@ -231,12 +228,12 @@
 		if (lastStatement && (TEST_OPTIONS.showPlan || TEST_OPTIONS.planSummary)) {
 			try {
 				const plan = db.getPlan(lastStatement);
-				
+
 				if (TEST_OPTIONS.planSummary) {
 					diagnostics.push('\nQUERY PLAN SUMMARY:');
 					diagnostics.push(formatPlanSummary(plan));
 				}
-				
+
 				if (TEST_OPTIONS.showPlan) {
 					diagnostics.push('\nQUERY PLAN:');
 					const planOptions: PlanDisplayOptions = {
@@ -289,12 +286,15 @@
 	const results: any[] = [];
 
 	try {
+		// Set the tracer on the database
+		db.setInstructionTracer(tracer);
+
 		const stmt = db.prepare(sql);
 		if (params) {
 			stmt.bindAll(params);
 		}
 
-		for await (const row of stmt.iterateRowsWithTrace(undefined, tracer)) {
+		for await (const row of stmt.iterateRows()) {
 			// Convert row array to object using column names
 			const columnNames = stmt.getColumnNames();
 
@@ -320,7 +320,7 @@
 					results.push(row[0]);
 				} else {
 					// Object format for complex expressions, column references, etc.
-					const rowObject = row.reduce((obj, val, idx) => {
+					const rowObject = row.reduce((obj: Record<string, any>, val: any, idx: number) => {
 						obj[columnNames[idx] || `col_${idx}`] = val;
 						return obj;
 					}, {} as Record<string, any>);
@@ -328,7 +328,7 @@
 				}
 			} else {
 				// Multi-column results always use object format
-				const rowObject = row.reduce((obj, val, idx) => {
+				const rowObject = row.reduce((obj: Record<string, any>, val: any, idx: number) => {
 					obj[columnNames[idx] || `col_${idx}`] = val;
 					return obj;
 				}, {} as Record<string, any>);
@@ -354,6 +354,9 @@
 		const enhancedError = new Error(errorMsg);
 		enhancedError.stack = error.stack;
 		throw enhancedError;
+	} finally {
+		// Clean up the tracer to avoid affecting other tests
+		db.setInstructionTracer(undefined);
 	}
 
 	return {
